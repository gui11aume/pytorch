--- conflicted
+++ resolved
@@ -40,11 +40,7 @@
 from torch import _C
 from torch.onnx import _constants, _experimental, _exporter_states, utils
 from torch.onnx._globals import GLOBALS
-<<<<<<< HEAD
-from torch.onnx._internal import _beartype, _fx
-=======
-from torch.onnx._internal import _beartype, onnx_proto_utils
->>>>>>> e1165088
+from torch.onnx._internal import _beartype, _fx, onnx_proto_utils
 from torch.types import Number
 
 _ORT_PROVIDERS = ("CPUExecutionProvider",)
@@ -895,80 +891,11 @@
             input_args=input_args,
             input_kwargs=input_kwargs,
             additional_test_inputs=additional_test_inputs,
-<<<<<<< HEAD
-            remained_onnx_input_idx=remained_onnx_input_idx,
-            flatten=flatten,
-            ignore_none=ignore_none,
-            rtol=rtol,
-            atol=atol,
-            check_shape=check_shape,
-            check_dtype=check_dtype,
-            acceptable_error_percentage=acceptable_error_percentage,
-=======
             options=options,
->>>>>>> e1165088
-        )
-
-
-@_beartype.beartype
-<<<<<<< HEAD
-def verify_model_with_fx_to_onnx_exporter(
-    model: Union[torch.nn.Module, Callable],
-    input_args: Union[torch.Tensor, Tuple[Any, ...]],
-    input_kwargs: Optional[Dict[str, Any]] = None,
-    check_shape: bool = True,
-    check_dtype: bool = True,
-    rtol: float = 0.001,
-    atol: float = 1e-7,
-    acceptable_error_percentage: Optional[float] = None,
-    **_,
-):
-    if input_kwargs is None:
-        input_kwargs = {}
-
-    # Make reference FX model.
-    #
-    # We don't directly compare ONNX model with the original one because
-    # Dynamo's FX exporter (used inside ONNX exporter) folds kwargs into
-    # constants so the input schema is changed.
-    # If we switch to another PyTorch-to-FX exporter in _fx._exporter_module
-    # and _fx._exporter_function, this assumption could be broken. To fix,
-    # please
-    #  1. inspect the result printed by fx_model.print_readable(),
-    #  2. and track how "input_kwargs" are passed into other functions.
-    fx_args, fx_kwargs = _prepare_input_for_pytorch(input_args, input_kwargs)
-    fx_model, _ = torch._dynamo.export(model, *fx_args, aten_graph=True, **fx_kwargs)
-
-    # Make ONNX model.
-    onnx_args, onnx_kwargs = _prepare_input_for_pytorch(input_args, input_kwargs)
-    onnx_model = _fx.export(model, *onnx_args, **onnx_kwargs)
-
-    with torch.no_grad(), contextlib.ExitStack() as stack:
-        tmpdir_path = stack.enter_context(tempfile.TemporaryDirectory())
-        model_file_path: str = os.path.join(tmpdir_path, "model.onnx")
-        onnx.save(onnx_model, model_file_path)
-        ort_session = _ort_session(
-            model_file_path, ort_providers=("CPUExecutionProvider",)
-        )
-
-    _compare_ort_pytorch_model(
-        fx_model,
-        ort_session=ort_session,
-        input_args=input_args,
-        # Dynamo exporter folds all kwargs into in-graph constants,
-        # so we can't specify input_kwargs=input_kwargs.
-        input_kwargs=None,
-        rtol=rtol,
-        atol=atol,
-        check_shape=check_shape,
-        check_dtype=check_dtype,
-        acceptable_error_percentage=acceptable_error_percentage,
-        additional_test_inputs=None,
-        remained_onnx_input_idx=None,
-        flatten=False,
-        ignore_none=True,
-    )
-=======
+        )
+
+
+@_beartype.beartype
 def verify_aten_graph(
     graph: torch.Graph,
     input_args: Tuple[Any, ...],
@@ -1856,4 +1783,63 @@
         graph_info.pretty_print_tree()
 
         return graph_info
->>>>>>> e1165088
+
+@_beartype.beartype
+def verify_model_with_fx_to_onnx_exporter(
+    model: Union[torch.nn.Module, Callable],
+    input_args: Union[torch.Tensor, Tuple[Any, ...]],
+    input_kwargs: Optional[Dict[str, Any]] = None,
+    check_shape: bool = True,
+    check_dtype: bool = True,
+    rtol: float = 0.001,
+    atol: float = 1e-7,
+    acceptable_error_percentage: Optional[float] = None,
+    **_,
+):
+    if input_kwargs is None:
+        input_kwargs = {}
+
+    # Make reference FX model.
+    #
+    # We don't directly compare ONNX model with the original one because
+    # Dynamo's FX exporter (used inside ONNX exporter) folds kwargs into
+    # constants so the input schema is changed.
+    # If we switch to another PyTorch-to-FX exporter in _fx._exporter_module
+    # and _fx._exporter_function, this assumption could be broken. To fix,
+    # please
+    #  1. inspect the result printed by fx_model.print_readable(),
+    #  2. and track how "input_kwargs" are passed into other functions.
+    fx_args, fx_kwargs = _prepare_input_for_pytorch(input_args, input_kwargs)
+    fx_model, _ = torch._dynamo.export(model, *fx_args, aten_graph=True, **fx_kwargs)
+
+    # Make ONNX model.
+    onnx_args, onnx_kwargs = _prepare_input_for_pytorch(input_args, input_kwargs)
+    onnx_model = _fx.export(model, *onnx_args, **onnx_kwargs)
+
+    with torch.no_grad(), contextlib.ExitStack() as stack:
+        tmpdir_path = stack.enter_context(tempfile.TemporaryDirectory())
+        model_file_path: str = os.path.join(tmpdir_path, "model.onnx")
+        onnx.save(onnx_model, model_file_path)
+
+        options = VerificationOptions(
+            rtol=rtol,
+            atol=atol,
+            check_shape=check_shape,
+            check_dtype=check_dtype,
+            acceptable_error_percentage=acceptable_error_percentage,
+            remained_onnx_input_idx=None,
+            flatten=False,
+            ignore_none=True,
+            backend=OnnxBackend.ONNX_RUNTIME_CPU,
+        )
+
+        _compare_onnx_pytorch_model(
+            fx_model,
+            model_file_path,
+            input_args=input_args,
+            # Dynamo exporter folds all kwargs into in-graph constants,
+            # so we can't specify input_kwargs=input_kwargs.
+            input_kwargs=None,
+            additional_test_inputs=None,
+            options=options,
+        )