--- conflicted
+++ resolved
@@ -385,20 +385,10 @@
         self._lines = []
         self._indent = initial_indent
 
-<<<<<<< HEAD
-    def getvaluewithlinemap(
-        self,
-        max_lines=None
-    ):
+    def getvaluewithlinemap(self):
         buf = StringIO()
         p = 1
         linemap = []
-=======
-    def getvalue(
-        self,
-    ):
-        buf = StringIO()
->>>>>>> 1fa6be48
         for line in self._lines:
             if isinstance(line, DeferredLineBase):
                 line = line()
@@ -410,24 +400,11 @@
             assert isinstance(line, str)
             buf.write(line)
             buf.write("\n")
-<<<<<<< HEAD
-            if max_lines and lineno == max_lines - 1 and len(line) > max_lines:
-                buf.write(
-                    f"{self.prefix()}... ({len(self._lines) - max_lines} lines hidden, "
-                    f"TORCHINDUCTOR_DEBUG_MAX_LINES={len(self._lines)} for all)\n"
-                )
-                break
-
-            # note: some 'line's contain '\n'
-            p += 1 + line.count("\n")
         return buf.getvalue(), linemap
 
     def getvalue(self, max_lines=None):
         v, _ = self.getvaluewithlinemap(max_lines)
         return v
-=======
-        return buf.getvalue()
->>>>>>> 1fa6be48
 
     def getrawvalue(self):
         buf = StringIO()
