--- conflicted
+++ resolved
@@ -224,37 +224,6 @@
     return (values, vectors)
 
 
-<<<<<<< HEAD
-# From c10/util/strides.h
-def contiguous_strides(sizes):
-    """Computes the contiguous strides of a tensor, given its sizes."""
-    # With this intialisation we get the case dim == 0 or 1 right
-    dims = len(sizes)
-    strides = [1] * dims
-
-    i = dims - 2
-    while i >= 0:
-        # Strides can't be 0 even if sizes are 0.
-        strides[i] = strides[i + 1] * max(sizes[i + 1], 1)
-        i -= 1
-
-    return strides
-
-
-def batched_matrix_contiguous_strides(sizes, f_contig: bool = False):
-    # f_contig chooses between the strides of a batch of Fortran (F-contiguous)
-    # and C-contiguous matrices
-    strides = contiguous_strides(sizes)
-    dim = len(strides)
-    if f_contig and dim >= 2:
-        # Fix the strides of the last two dimensions, so that we return
-        # C-contiguous batches of F-contiguous matrices.
-        strides[dim - 1] = max(sizes[dim - 2], 1)
-        strides[dim - 2] = 1
-    return strides
-
-=======
->>>>>>> 9c0bf938
 # From aten/src/ATen/native/BatchLinearAlgebra.cpp
 @register_meta(aten.linalg_cholesky_ex.default)
 def linalg_cholesky_ex(A: Tensor, upper: bool = False, check_errors: bool = False):
@@ -265,11 +234,7 @@
     ndim = len(A_shape)
 
     # L
-<<<<<<< HEAD
-    L_strides = batched_matrix_contiguous_strides(A_shape, True)
-=======
     L_strides = make_contiguous_strides_for(A_shape, False)
->>>>>>> 9c0bf938
     L = A.new_empty(A_shape)
     L.as_strided_(A_shape, L_strides)
 
@@ -277,10 +242,7 @@
     infos = A.new_empty(A_shape[0 : ndim - 2], dtype=torch.int32)
     return L, infos
 
-<<<<<<< HEAD
-=======
-
->>>>>>> 9c0bf938
+
 # From aten/src/ATen/native/BatchLinearAlgebra.cpp
 @register_meta(aten.linalg_cholesky.default)
 def meta_linalg_cholesky(A: Tensor, upper=False):
