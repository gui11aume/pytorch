import torch
from typing import Set, Dict, List, Type, Optional, cast, Union
import sys
import itertools
import operator
import math
import functools
import threading
from contextlib import contextmanager
from functools import lru_cache
import traceback
import collections
import textwrap
import logging

# NB: The sym_* functions are used via getattr() and must be imported here.
from torch import SymInt, SymFloat, SymBool, sym_not, sym_float, sym_int, sym_max, sym_min  # noqa: F401
from torch._guards import ShapeGuard, Source

SymTypes = (SymInt, SymFloat, SymBool)

log = logging.getLogger(__name__)

try:
    import sympy  # type: ignore[import]
    from sympy.printing.precedence import precedence  # type: ignore[import] # noqa: F401
    from sympy.printing.str import StrPrinter  # type: ignore[import]
    from sympy.core.logic import fuzzy_and, fuzzy_or  # type: ignore[import]
    HAS_SYMPY = True
except ImportError:
    HAS_SYMPY = False

aten = torch._ops.ops.aten  # type: ignore[has-type]

__all__ = [
    "has_symbolic_sizes_strides", "create_contiguous", "ShapeEnv",
    "SymDispatchMode", "FloorDiv", "guard_int", "wrap_node",
]

SYM_FUNCTION_MODE = None

# We don't bother with the metaclass as all of the dispatching logic happens
# entirely from Python
#
# Didn't bother with ancestors for now, unlikely to have multiple modes for
# symints right now


# SymDispatchMode gets invoked whenever an operation is processed on
# a PySymInt.  When this occurs, you get called at __sym_dispatch__
# with the operation in question.  This is symmetric to TorchDispatchMode
# but with some caveats:
#
#   - In TorchDispatchMode, you get the same arguments as what a user
#     invoked your API with; e.g., if you call torch.ops.aten.foo(a, b),
#     you get (a, b) as args to your call.  In SymDispatchMode, if
#     you call a + b (where a and b are SymInts), you will get
#     (a.node, b.node) as your args (these are PySymInts)
#
#   - SymInt/PySymInt don't have FX proxy support (unlike, e.g., Tensor).
#     So you have to manually call Tracer/create_node to write into
#     the graph.  See ProxySymDispatchMode for an example
#
class SymDispatchMode:
    def __sym_dispatch__(self, func, types, args, kwargs):
        raise NotImplementedError()

    def __enter__(self):
        global SYM_FUNCTION_MODE
        old = SYM_FUNCTION_MODE
        if hasattr(self, "inner"):
            raise RuntimeError(f"{self} has already been used as a mode. Please use a fresh version")
        else:
            self.inner = old
        SYM_FUNCTION_MODE = self
        return self

    def __exit__(self, exc_type, exc_val, exc_tb):
        global SYM_FUNCTION_MODE
        SYM_FUNCTION_MODE = self.inner

def has_symbolic_sizes_strides(elem):
    return elem._has_symbolic_sizes_strides

def create_contiguous(shape):
    strides = [1]
    for dim in reversed(shape[:-1]):
        strides.append(dim * strides[-1])
    return list(reversed(strides))

def _handle_sym_dispatch(func, args, kwargs):
    global SYM_FUNCTION_MODE
    mode = SYM_FUNCTION_MODE
    assert mode
    SYM_FUNCTION_MODE = mode.inner
    try:
        # TODO: properly compute types
        types: List[Type] = []
        return mode.__sym_dispatch__(func, types, args, kwargs)
    finally:
        SYM_FUNCTION_MODE = mode

def guard_int(a):
    if isinstance(a, SymInt):
        return a.node.guard_int("", 0)  # NB: uses Python backtrace
    assert type(a) is int
    return a

# Drop in replacement for math.sqrt
def sym_sqrt(a):
    if hasattr(a, '__sym_sqrt__'):
        return a.__sym_sqrt__()
    return math.sqrt(a)

def to_node(self, num):
    if isinstance(num, SymTypes):
        return num.node
    elif type(num) is bool:
        return self.wrap_bool(num)
    elif type(num) is int:
        return self.wrap_int(num)
    elif type(num) is float:
        return self.wrap_float(num)
    else:
        # NotImplemented is important so that Python tries the
        # other magic method
        return NotImplemented

# Given a GraphModule, return all the FakeTensors for all the placeholders
def fx_placeholder_vals(gm):
    return [n.meta['val'] for n in gm.graph.nodes if n.op == "placeholder"]

# Given a GraphModule and arguments to run it with, evaluate that the guards
# for its associated ShapeEnv are satisfied by the passed arguments.  This
# WILL check for duck sizing.
def eval_guards(gm, *args):
    return gm.shape_env.evaluate_guards_for_args(fx_placeholder_vals(gm), args)

def bind_symbols(gm, *args):
    return gm.shape_env.bind_symbols(fx_placeholder_vals(gm), args)

# TODO: An incomplete list
# 1. Set variables to be equal when we do equality
# 2. Specialize on 0/1 when we do subtraction
class SymNode:
    """
    This is a type erased SymInt/SymFloat which we use to do actual operations.
    End users don't touch this.  Magic methods are NOT defined on this object.
    """
    def __init__(self, expr, shape_env, pytype, constant=None):
        self._expr = expr
        self.shape_env = shape_env
        self.pytype = pytype
        self.constant = constant

    @property
    def expr(self):
        self._update_expr()
        return self._expr

    def _update_expr(self):
        self._expr = self.shape_env.replace(self._expr)

    def is_int(self):
        return self.pytype is int

    def is_float(self):
        return self.pytype is float

    def is_bool(self):
        return self.pytype is bool

    def wrap_int(self, num):
        assert type(num) is int
        return SymNode(sympy.Integer(num), self.shape_env, int, constant=num)

    def wrap_float(self, num):
        assert type(num) is float
        return SymNode(sympy.Float(num), self.shape_env, float, constant=num)

    def wrap_bool(self, num):
        assert type(num) is bool
        return SymNode(sympy.true if num else sympy.false, self.shape_env, bool, constant=num)

    def clone(self):
        return self

    def str(self):
        return f"{self.expr}"

    def __str__(self):
        return self.str()

    def __repr__(self):
        return self.str()

    # These methods are metaprogrammed in below
    def sym_int(self) -> "SymNode":  # noqa: F811
        raise AssertionError("should have been overridden")

    def sym_float(self) -> "SymNode":  # noqa: F811
        raise AssertionError("should have been overridden")

    def or_(self, other) -> "SymNode":  # noqa: F811
        raise AssertionError("should have been overridden")

    def and_(self, other) -> "SymNode":  # noqa: F811
        raise AssertionError("should have been overridden")

    # Make C++ happy
    def sym_or(self, other):
        return self.or_(other)

    def sym_and(self, other):
        return self.and_(other)

    # Today we error on calling int on a symbolic shape, as this is a very accessible footgun.
    def int_(self):
        if len(self.expr.free_symbols) == 0:
            return int(self.expr)
        raise RuntimeError("Trying to extract a concrete int out of a symbolic int")

    # You can manually trigger a guard with this function
    def guard_int(self, file, line):
        # TODO: use the file/line for some useful diagnostic on why a
        # guard occurred
        return int(self.shape_env.evaluate_expr(self.expr))

    def guard_float(self, file, line):
        # TODO: use the file/line for some useful diagnostic on why a
        # guard occurred
        return float(self.shape_env.evaluate_expr(self.expr))

    def guard_bool(self, file, line):
        # TODO: use the file/line for some useful diagnostic on why a
        # guard occurred
        # TODO: why is the replace needed here?
        return bool(self.shape_env.evaluate_expr(self.shape_env.replace(self.expr)))

    def bool_(self):
        # TODO: why is the replace needed here?
        return bool(self.shape_env.evaluate_expr(self.shape_env.replace(self.expr)))


if HAS_SYMPY:
    # NOTE [ SymPy eval and assumptions ]
    # In eval, we only return values in cases where we always want to evaluate.
    # In other cases, the result will just be FloorDiv(a, b), which needs to be
    # evaluated later if necessary.
    #
    # We also define is_real=True and provide _eval_* methods to make the SymPy
    # assumptions system aware of Python floordiv semantics. For instance, this
    # ensures that correct assumptions are propagated when working with SymPy
    # Symbols. Two integer Symbols should return an integer result.
    #
    # https://peps.python.org/pep-0238/#semantics-of-floor-division
    # https://docs.sympy.org/latest/guides/assumptions.html#implementing-assumptions-handlers
    # https://docs.sympy.org/latest/guides/custom-functions.html#best-practices-for-eval
    class FloorDiv(sympy.Function):
        """
        We maintain this so that:
        1. We can use divisibility guards to simplify FloorDiv(a, b) to a / b.
        2. Printing out the expression is nicer (compared to say, representing a//b as (a - a % b) / b)
        """
        nargs = (2,)
        precedence = 50  # precedence of mul  # noqa: F811

        # Default return type. For instance, this applies when both arguments
        # are Symbols without any assumptions.
        # See NOTE [ SymPy eval and assumptions ]
        is_real = True

        @property
        def base(self):
            return self.args[0]

        @property
        def divisor(self):
            return self.args[1]

        def _sympystr(self, printer):
            base = printer.parenthesize(self.base, self.precedence)
            divisor = printer.parenthesize(self.divisor, self.precedence)
            return f"{base}//{divisor}"

        # Assumptions based on argument types.
        # See NOTE [ SymPy eval and assumptions ]
        def _eval_is_real(self):
            return fuzzy_or([self.base.is_real, self.divisor.is_real])

        def _eval_is_integer(self):
            return fuzzy_and([self.base.is_integer, self.divisor.is_integer])

        # Automatic evaluation.
        # See NOTE [ SymPy eval and assumptions ]
        @classmethod
        def eval(cls, base, divisor):
            def check_supported_type(x):
                if (x.is_integer is False and x.is_real is False and x.is_complex) or x.is_Boolean:
                    raise TypeError(
                        f"unsupported operand type(s) for //: "
                        f"'{type(base).__name__}' and '{type(divisor).__name__}'"
                        f", expected integer or real")

            check_supported_type(base)
            check_supported_type(divisor)

            # We don't provide the same error message as in Python because SymPy
            # makes it difficult to check the types.
            if divisor.is_zero:
                raise ZeroDivisionError("division by zero")

            # We don't cast the return type as in Python because SymPy makes it
            # difficult to check the types.
            if base.is_zero:
                return sympy.S.Zero
            if divisor == 1:
                return sympy.floor(base)
            if isinstance(base, sympy.Integer) and isinstance(divisor, sympy.Integer):
                return base // divisor
            if isinstance(base, (sympy.Integer, sympy.Float)) and isinstance(divisor, (sympy.Integer, sympy.Float)):
                return sympy.floor(base / divisor)
            if isinstance(base, FloorDiv):
                return FloorDiv(base.args[0], base.args[1] * divisor)

            if isinstance(base, sympy.Add):
                for a in base.args:
                    gcd = sympy.gcd(a, divisor)
                    if gcd == divisor:
                        return FloorDiv(base - a, divisor) + a / gcd

            gcd = sympy.gcd(base, divisor)
            if gcd != 1:
                return FloorDiv(
                    sympy.simplify(base / gcd), sympy.simplify(divisor / gcd)
                )

<<<<<<< HEAD
=======
    class IsNonOverlappingAndDenseIndicator(sympy.Function):
        is_integer = True

        @classmethod
        def eval(cls, *args):
            assert len(args) % 2 == 0
            if all(isinstance(a, sympy.Integer) for a in args):
                dim = len(args) // 2
                sizes = args[0:dim]
                strides = args[dim:]
                return int(eval_is_non_overlapping_and_dense(
                    [int(s) for s in sizes],
                    [int(s) for s in strides]
                ))
            return None

@lru_cache(256)
def safe_expand(r):
    if hasattr(r, 'expand'):
        return sympy.expand(r)
    else:
        return r
>>>>>>> 9f1be039

# Methods that have a `__foo__` as well as `__rfoo__`
reflectable_magic_methods = {
    'add': lambda a, b: a + b,
    'sub': lambda a, b: a - b,
    'mul': lambda a, b: a * b,
    'mod': lambda a, b: a % b,
    'pow': lambda a, b: a ** b,
    'and': lambda a, b: a & b,
    'or': lambda a, b: a | b,
    'truediv': lambda a, b: a / b,
    'floordiv': lambda a, b: FloorDiv(a, b),
}

magic_methods = {
    **reflectable_magic_methods,
    'sym_not': lambda a: ~a,
    'eq': lambda a, b: sympy.Eq(a, b),
    'ne': lambda a, b: sympy.Ne(a, b),
    'gt': lambda a, b: sympy.Gt(a, b),
    'lt': lambda a, b: sympy.Lt(a, b),
    'le': lambda a, b: sympy.Le(a, b),
    'ge': lambda a, b: sympy.Ge(a, b),
    'floor': lambda a: sympy.floor(a),
    'sym_float': lambda a: a,  # Cannot use sympy.Float(a) here, coz it expects python literals
    'ceil': lambda a: sympy.ceiling(a),
    'neg': lambda a: -a,
    'sym_min': lambda a, b: sympy.Min(a, b),
    'sym_max': lambda a, b: sympy.Max(a, b),
    'sym_sqrt': lambda a: sympy.sqrt(a),
}

sizes_strides_methods = {
    'is_non_overlapping_and_dense': lambda *args: IsNonOverlappingAndDenseIndicator(*args),
}

# TODO: Deduplicate this with torch/_prims_common/__init__.py
def eval_is_non_overlapping_and_dense(sizes, strides):
    dim = len(sizes)

    # Short-circuits for tensors of rank one, which are
    # non-overlapping and "dense" if their stride is one
    # or it is a 0/1 element tensor
    if dim == 1:
        return strides[0] == 1 or sizes[0] < 2

    # Checks that there exists a permutation of the strides s.t. the tensor would be contiguous
    # Sorts (length, stride) pairs by stride
    lengths_and_strides = sorted(
        tuple(zip(sizes, strides)), key=operator.itemgetter(1)
    )

    # Unlike the C++ code, we don't move the 0/1 size dimensions to the
    # end.  So we have to keep going for this code.
    expected_stride = 1
    for length, stride in lengths_and_strides:

        if length == 1:
            continue

        if stride != expected_stride:
            return False

        expected_stride *= length

    return True

def is_non_overlapping_and_dense(sizes, strides):
    base = None
    for s in itertools.chain(sizes, strides):
        if isinstance(s, SymInt):
            base = s
            break

    assert base is not None
    return wrap_node(base.node.is_non_overlapping_and_dense(
        [to_node(base.node, s) for s in sizes],
        [to_node(base.node, s) for s in strides],
    ))

unary_magic_methods = {
    'sym_float',
    'ceil',
    'floor',
    'neg',
    'sym_sqrt',
    'sym_not',
}

bool_magic_methods = {"and", "or", "sym_not"}

magic_methods_on_math = {"ceil", "floor"}
magic_methods_on_submodule = {"sym_float", "sym_sqrt", "sym_min", "sym_max", "sym_not"}
magic_methods_on_operator_with_trailing_underscore = {"and", "or"}

always_float_magic_methods = {"truediv", "sym_float", "sym_sqrt"}
always_int_magic_methods = {"ceil", "floor"}
always_bool_magic_methods = {"eq", "ne", "gt", "lt", "le", "ge", "and", "or", "sym_not", "is_non_overlapping_and_dense"}

def wrap_node(x):
    # TODO: let C++ also take advantage of this
    if isinstance(x, SymNode) and x.constant is not None:
        return x.constant
    if x.is_int():
        return SymInt(x)
    elif x.is_float():
        return SymFloat(x)
    elif x.is_bool():
        return SymBool(x)
    else:
        raise AssertionError(f"unrecognized return type {x}")

def _make_node_magic(method, func):
    func = lru_cache(256)(func)

    if method in magic_methods_on_operator_with_trailing_underscore:
        method_attr = f"{method}_"
    else:
        method_attr = method

    def binary_magic_impl(self, other):
        if method in magic_methods_on_submodule:
            op = getattr(sys.modules[__name__], method_attr)
        else:
            assert method not in magic_methods_on_math
            op = getattr(operator, method_attr)
        if SYM_FUNCTION_MODE:
            r = _handle_sym_dispatch(op, (wrap_node(self), wrap_node(other)), {})
            assert isinstance(r, SymTypes), type(r)
            return r.node
        assert isinstance(other, SymNode)
        other_expr = other.expr
        # TODO: consider constant prop here
        expr = self.shape_env.replace(self.expr)
        other_expr = self.shape_env.replace(other_expr)
        try:
            out = func(expr, other_expr)
        except Exception:
            log.warning(f"failed to eval {method}({expr}, {other_expr})")
            raise
        out = safe_expand(out)
        pytype: Type
        if method in always_float_magic_methods:
            pytype = float
        elif method in always_bool_magic_methods:
            pytype = bool
        else:
            pytype = self.pytype

        return SymNode(out, self.shape_env, pytype)

    def unary_magic_impl(self):
        if SYM_FUNCTION_MODE:
            if method in magic_methods_on_math:
                op = getattr(math, method_attr)
            elif method in magic_methods_on_submodule:
                op = getattr(sys.modules[__name__], method_attr)
            else:
                op = getattr(operator, method_attr)
            r = _handle_sym_dispatch(op, (wrap_node(self),), {})
            assert isinstance(r, SymTypes), type(r)
            return r.node
        # TODO: consider constant prop here
        expr = self.shape_env.replace(self.expr)
        try:
            out = func(expr)
        except Exception:
            log.warning(f"failed to eval {method}({expr})")
            raise
        out = safe_expand(out)
        pytype: Type
        if method in always_int_magic_methods:
            pytype = int
        elif method in always_float_magic_methods:
            pytype = float
        else:
            pytype = self.pytype

        return SymNode(out, self.shape_env, pytype)

    if method in unary_magic_methods:
        setattr(SymNode, method_attr, unary_magic_impl)
    else:
        setattr(SymNode, method_attr, binary_magic_impl)

def _make_node_sizes_strides(method, func):
    # NB: don't LRU cache, lots of arguments

    def sizes_strides_impl(self, sizes, strides):
        op = getattr(sys.modules[__name__], method)
        if SYM_FUNCTION_MODE:
            r = _handle_sym_dispatch(op, ([wrap_node(s) for s in sizes], [wrap_node(s) for s in strides]), {})
            assert isinstance(r, SymBool), type(r)
            return r.node
        size_exprs = [s.expr for s in sizes]
        stride_exprs = [s.expr for s in strides]
        try:
            out = func(*size_exprs, *stride_exprs)
        except Exception:
            log.warning(f"failed to eval {method}(*{size_exprs}, *{stride_exprs})")
            raise
        # bool is never expandable
        return SymNode(sympy.Eq(out, 1), self.shape_env, bool)

    setattr(SymNode, method, sizes_strides_impl)

for method, func in magic_methods.items():
    _make_node_magic(method, func)

for method, func in sizes_strides_methods.items():
    _make_node_sizes_strides(method, func)

def _make_user_magic(method, user_type):
    # User magic takes care of wrapping the other operand into a node,
    # so that our internal logic can assume everything is nodes

    if method in magic_methods_on_operator_with_trailing_underscore:
        method_attr = f"{method}_"
    else:
        method_attr = method

    def unary_magic_impl(self):
        return wrap_node(getattr(self.node, method_attr)())

    def binary_magic_impl(self, other):
        other_node = to_node(self.node, other)
        if other_node is NotImplemented:
            return NotImplemented
        return wrap_node(getattr(self.node, method_attr)(other_node))

    def rbinary_magic_impl(self, other):
        other_node = to_node(self.node, other)
        if other_node is NotImplemented:
            return NotImplemented
        return wrap_node(getattr(other_node, method_attr)(self.node))

    if method in unary_magic_methods:
        setattr(user_type, f"__{method}__", unary_magic_impl)
    else:
        setattr(user_type, f"__{method}__", binary_magic_impl)
        if method in reflectable_magic_methods:
            setattr(user_type, f"__r{method}__", rbinary_magic_impl)

for method, func in magic_methods.items():
    if method in bool_magic_methods:
        _make_user_magic(method, SymBool)
    else:
        _make_user_magic(method, SymInt)
        _make_user_magic(method, SymFloat)

del method
del func

def _lru_cache(fn, maxsize=None):
    """
    Wrapper around lru_cache that clears when new info about shapes has been
    updated.

    Use lru_cache if the output is always the same, regardless of the
    constraints we know now (i.e. evaluate_expr)

    Use _lru_cache otherwise.
    """
    fn_cache = lru_cache(maxsize)(fn)
    prior_key = None

    @functools.wraps(fn)
    def wrapper(self, *args, **kwargs):
        nonlocal prior_key
        if prior_key != self._get_key():
            prior_key = self._get_key()
            fn_cache.cache_clear()
        return fn_cache(self, *args, **kwargs)

    wrapper.cache_info = fn_cache.cache_info  # type: ignore[attr-defined]
    return wrapper


if HAS_SYMPY:
    # This stub exists so we can easily add metadata to sympy symbols
    # NB: This inherits from Dummy, not Symbol, because Symbols with the same
    # name get interned.  This is bad for us as we want the metadata
    # to vary across different invocations and not leak.
    class Symbol(sympy.Dummy):
        __slots__: List[str] = ['sources', 'stack']
        sources: List[Source]
        stack: Optional[str]

        def __new__(cls, *args, **kwargs):
            self = super().__new__(cls, *args, **kwargs)
            self.sources = []
            self.stack = None
            return self


    class ShapeGuardPrinter(StrPrinter):
        def __init__(
            self,
            symbol_to_source,
            source_ref,
        ):
            super().__init__()
            self.symbol_to_source = symbol_to_source
            self.source_ref = source_ref

        def _print_Symbol(self, expr) -> str:
            assert isinstance(expr, Symbol), str(type(expr))
            assert expr in self.symbol_to_source, (
                f"{expr} (could be from {[s.name() for s in expr.sources]}) "
                f"not in {self.symbol_to_source}"
            )
            return self.source_ref(self.symbol_to_source[expr][0])



class ShapeEnv(object):
    def __init__(self):
        self.guards: List[ShapeGuard] = []
        # Maps symbolic ints to their original concrete values
        # Currently populated from tensors
        self.var_to_val: Dict["sympy.Symbol", "sympy.Integer"] = {}
        # Maps from sympy ints to expressions representing them
        # Populated from equality guards (i.e. a.shape[0] == b.shape[0])
        self.replacements: Dict["sympy.Symbol", "sympy.Expr"] = {}  #
        # Set holds a % b expressions that evaluate to 0.
        self.divisible: Set["sympy.Expr"] = set()
        # Duck-shaping says that if two input tensors have the same size,
        # they get assigned the same symbolic variable
        self.val_to_var: Dict[int, "sympy.Expr"] = {0: sympy.Integer(0), 1: sympy.Integer(1)}
        self.tls = threading.local()
        self.unbacked_symfloat_counter = itertools.count()
        self.unbacked_symint_counter = itertools.count()

    def _suppress_guards_tls(self):
        return getattr(self.tls, "suppress_guards", False)

    @contextmanager
    def suppress_guards(self):
        self.tls.suppress_guards = True
        try:
            yield
        finally:
            self.tls.suppress_guards = False

    def _get_key(self):
        """
        Defines the current "state" of the guards we've accumulated in this ShapeEnv.
        Determines when we need to invalidate our cache
        """
        return (len(self.replacements), len(self.divisible))

    def create_symbolic_sizes_strides_storage_offset(self, ex: torch.Tensor, source: Source):
        """
        Returns a list of symbolic sizes and strides for the given tensor.
        We try our best to express stride in terms of the sizes, so as to not
        introduce new symbolic variables.
        """
        from torch._dynamo.source import TensorPropertySource, TensorProperty

        size = [
            self.create_symbol(
                val, TensorPropertySource(source, TensorProperty.SIZE, i)
            ) for i, val in enumerate(ex.size())
        ]
        stride: List[Optional[sympy.Expr]] = [None] * len(size)
        for i, val in enumerate(ex.stride()):
            if val in (0, 1):
                stride[i] = sympy.Integer(val)
        while any(x is None for x in stride):
            candidates = {
                ex.size(i) * ex.stride()[i]: size[i] * stride[i]
                for i in range(len(size))
                if stride[i] is not None and ex.stride()[i] >= 0
            }
            # iterate over unbound strides in sorted order
            val_list = sorted(
                [(ex.stride()[i], i) for i in range(len(stride)) if stride[i] is None]
            )
            for _, i in val_list:
                if stride[i] is None and ex.stride()[i] in candidates:
                    stride[i] = candidates[ex.stride()[i]]
                    candidates[ex.size(i) * ex.stride()[i]] = size[i] * stride[i]
            if any(x is None for x in stride):
                # bind the smallest unbound stride to a new variable
                val, i = min(
                    [
                        (ex.stride()[i], i)
                        for i in range(len(stride))
                        if stride[i] is None
                    ]
                )
                stride[i] = self.create_symbol(
                    val,
                    TensorPropertySource(source, TensorProperty.STRIDE, i)
                )
        assert all(x is not None for x in stride)
        sym_size = [self.create_symintnode(i) for i in size]
        sym_stride = []
        for i, stride_expr in enumerate(stride):
            # NB: Don't duck size the stride; instead use the expression
            # we computed
            assert stride_expr is not None
            sym_stride.append(self.create_symintnode(stride_expr))
        sym_storage_offset = self.create_symintnode(self.create_symbol(
            ex.storage_offset(),
            TensorPropertySource(source, TensorProperty.STORAGE_OFFSET)
        ))
        return sym_size, sym_stride, sym_storage_offset

    def create_symintnode(self, sym: "sympy.Expr"):
        return SymInt(SymNode(sym, self, int))

    def create_unbacked_symfloat(self):
        symbol = Symbol(f"f{next(self.unbacked_symfloat_counter)}")
        symbol.stack = ''.join(traceback.format_list(traceback.extract_stack()[:-1]))
        return SymFloat(SymNode(symbol, self, float))

    def create_unbacked_symint(self):
        symbol = Symbol(f"i{next(self.unbacked_symint_counter)}", integer=True)
        symbol.stack = ''.join(traceback.format_list(traceback.extract_stack()[:-1]))
        return SymInt(SymNode(symbol, self, int))

    # This is guaranteed to return a symbol or its negation is a sympy.Symbol,
    # but there may be a replacement that allows it to be immediately
    # simplified
    def create_symbol(self, val: int, source: Source) -> "sympy.Expr":
        assert isinstance(source, Source), f"{type(source)} {source}"

        if not HAS_SYMPY:
            raise RuntimeError("Need sympy installed to create symbolic shapes")

        if val < 0:
            from torch._dynamo.source import NegateSource
            return -self.create_symbol(-val, NegateSource(source))

        # Now attempt to duck size this value
        # TODO: Use site has to duck size
        # TODO: Do this duck sizing lazily later

        # Create a duck sized int if necessary
        if val not in self.val_to_var:
            sympy_expr = Symbol(f"s{len(self.var_to_val)}", positive=True, integer=True)
            self.var_to_val[sympy_expr] = sympy.Integer(val)
            self.val_to_var[val] = sympy_expr

        # This implements duck-shaping: input sizes that match are assigned
        # the same symint
        r = self.duck_int(val)
        if isinstance(r, Symbol):
            r.sources.append(source)
        return r

    # Given a concrete integer value, return the duck sized symbol associated
    # with it; e.g., suppose we already have a tensor of size 3 in scope,
    # which was assigned s3, then shape_env.duck_int(3) we will get back s3.
    # This has some pretty tricky preconditions associated with it, so if
    # you are in a binding context, you probably wanted create_symbol instead.
    def duck_int(self, val):
        assert val in self.val_to_var, (
            "Direct call to duck_int MUST only duck size an integer values "
            "that have already produced by inputs (allocated "
            "by create_symbol), or we risk being unable to instantiate the "
            "symbolic variable later.  However, at time of this call "
            f"val={val} was not duck sized.  Bound duck sized integers: "
            f"{list(self.val_to_var.keys())}"
        )
        return self.val_to_var[val]

    # Generates a Python string which, when evaluated in a context that
    # defines tensors for all the sources, returns True or False depending
    # on if the guards evaluated to True or not.  Primarily used by Dynamo,
    # but this is also helpful for manual testing of guards (see
    # evaluate_guards_for_args)
    def codegen_guards(self, placeholders, sources,
                       source_ref=lambda n: n.name()):
        # It took a lot of sweat to figure out the algorithm here.  Let's
        # explain how it works.
        #
        # The ShapeEnv lifecycle looks something like this:
        #
        # - For each input, you either generate a fresh Sympy symbol (s0) to
        #   represent its value (a binding site), or you reuse some
        #   preexisting symbol or expression, skipping the symbol allocation
        #   (e.g., duck sizing to a preexisting symbol, or expressing a
        #   stride as a multiplication of a separate stride and size.)
        #   Naively, you might expect to bind a fresh Sympy symbol for
        #   every input, but this is fairly wasteful as most of these
        #   symbols immediately simplify away, and if you don't eagerly
        #   specialize, e.g., 0/1 symbols, you end up with very complicated
        #   expressions that are not optimizable in practice.
        #
        # - You perform some compute on these symbols, occasionally
        #   introducing guards on boolean expressions on these symbols.
        #   In particular, whenever we guard on equality (_maybe_guard_eq),
        #   we can simplify shapes; e.g., when s0 == s1 * 2, we can now
        #   replace all occurrences of s0 with s1 * 2.  Sometimes, a
        #   boolean expression evaluation doesn't introduce a guard, as
        #   the guard is already entailed by the simplifications we have
        #   applied.
        #
        # - In the end, you have a bunch of replacements (saying how to
        #   simplify shapes) and a bunch of guards (all the equality guards
        #   are trivial, because they're covered by the replacements).
        #
        # From the ShapeEnv, we must generate a Python expression that, when
        # evaluated on a set of inputs, tells us whether or not these boolean
        # expressions would have evaluated in the same way.  However,
        # we cannot easily compute this, as we elide recording boolean
        # expressions when we think they are vacuously true.  Thus, we seek
        # an approximation: we must generate an expression, if true, would have
        # produced an "equivalent" ShapeEnv, which would answer guard
        # expressions in the same way.
        #
        # Our notion of equivalence is a bit subtle.  For example, consider
        # the ShapeEnv created from an input of size (5, 4) versus (4, 4)
        # (no other guards.)  Duck sizing would generate (s0, s1) in the first
        # case but (s0, s0) in the second.  We do NOT assume that size
        # variables are disjoint; so in fact a graph that assumes the input
        # could be (s0, s1) subsumes (s0, s0) (setting s0 == s1), but not
        # vice versa.  However, consider an analogous case (1,) versus (2,).
        # Duck sizing generates (1,) and (s0,); the (s0,) graph does NOT
        # subsume the (1,) graph because we assume that any size variables
        # is NOT 0/1 (and make simplifications according to this; e.g., if
        # we queried s0 == 0, we would immediately return False without
        # returning a guard.)
        #
        # So, it is perhaps easier to flip things on their head: the guard
        # expressions we generate here say what simplifications are valid,
        # and what are not.  Below, we explain each of the guard expressions
        # we generate

        # TODO: Make this more efficient by binding all the size/stride/offsets
        # to locals before performing tests on them.

        from torch._dynamo.source import NegateSource, TensorPropertySource, TensorProperty

        # Actual codegen must be delayed as we don't necessarily know what
        # the symbol mapping is
        input_guards = []

        symbol_to_source = collections.defaultdict(list)

        # How do we know what the value of s0 is?  Fresh variables can only be
        # bound by inputs, so there MUST be some other input which binds the
        # variable.  If there is no such input, this is an error in our
        # system.  We record where all symbols come from, to help you diagnose
        # why those symbols didn't occur.
        #
        # In fact, generally speaking it is only possible for the "outermost"
        # user of a ShapeEnv to evaluate the guards, because some inputs may
        # not be available to inner levels.  For example, Dynamo can guard on
        # tensors that never actually become graph arguments (they are
        # pruned).  In this case, only Dynamo knows about these arguments.
        def track_symint(source, val):
            if isinstance(val, SymInt):
                s = val.node.expr

                if isinstance(s, sympy.Symbol):
                    symbol_to_source[s].append(source)
                elif isinstance(-s, sympy.Symbol):
                    symbol_to_source[-s].append(NegateSource(source))

                input_guards.append((source, s))
            else:
                input_guards.append((source, sympy.Integer(val)))

        for t, source in zip(placeholders, sources):
            assert isinstance(source, Source)
            if t is None:
                continue
            if isinstance(t, SymInt):
                track_symint(source, t)
                continue
            assert isinstance(t, torch.Tensor)
            for i, s in enumerate(t.size()):
                track_symint(TensorPropertySource(source, TensorProperty.SIZE, i), s)
            for i, s in enumerate(t.stride()):
                track_symint(TensorPropertySource(source, TensorProperty.STRIDE, i), s)
            track_symint(TensorPropertySource(source, TensorProperty.STORAGE_OFFSET), t.storage_offset())

        # 1. Every input must equal the final simplified symbolic expression
        #    stored on the placeholder.  Given a placeholder (s0*2, s1),
        #    if we have an input (2, 3), we must show s0*2 == 2 and s1 == 3.
        #    This does a lot of work: it covers duck sizing and equality guards.
        exprs = []
        for source, expr in input_guards:
            # Small optimization
            if (
                isinstance(expr, Symbol) and
                expr in symbol_to_source and
                source == symbol_to_source[expr][0]
            ):
                continue
            sexpr = ShapeGuardPrinter(symbol_to_source, source_ref).doprint(expr)
            exprs.append(f"{source_ref(source)} == {sexpr}")

        # 2. Every guard must evaluate to True (but remember many guards
        #    like s0 == s1*2 because trivial due to simplification)
        for g, tb in self.guards:
            if self._maybe_evaluate_static(g) is not None:
                continue
            g = self.simplify(g)
            try:
                exprs.append(ShapeGuardPrinter(symbol_to_source, source_ref).doprint(g))
            except Exception:
                log.warning(f"Failing guard allocated at: \n{tb}")
                raise

        # 3. Every symbol must not be equal to 0/1
        for sources in symbol_to_source.values():
            assert sources
            # We must assert that each symbol is not zero or one, as we make
            # negative inferences on shape variables
            exprs.append(f"{source_ref(sources[0])} != 0 and {source_ref(sources[0])} != 1")

        if exprs:
            return " and ".join(exprs)
        else:
            return "True"

    def evaluate_guards_for_args(self, placeholders, args):
        from torch._dynamo.source import GlobalSource
        arg_names = [f"t{i}" for i in range(len(args))]
        code = self.codegen_guards(placeholders, [GlobalSource(a) for a in arg_names])
        return eval(code, {}, dict(zip(arg_names, args)))

    def bind_symbols(self, placeholders, args):
        # Given a paired list of placeholders (fake tensors with
        # symbolic sizes) and concrete arguments (regular tensors
        # with real sizes), returns a dictionary mapping each
        # symbol to its real value.  So for example, if you
        # have a placeholder with size (s0, s1), binding
        # (2, 4) to it will give you {s0: 2, s1: 4}.  This is
        # not guaranteed to bind ALL symbols in the ShapeEnv;
        # we can't bind a symbol if it doesn't occur in any placeholder,
        # and symbols that already have replacements won't get bindings.

        # This is a little duplicative with evaluate_guards but
        # it's different enough that it seemed cleanest to make
        # another copy.  This assumes the guards are already checked,
        # though if it's cheap we'll check for shenanigans
        bindings: Dict[sympy.Symbol, int] = {}

        def bind_symint(arg, val):
            if isinstance(val, SymInt):
                s = val.node.expr

                if isinstance(s, sympy.Symbol):
                    if s in bindings:
                        assert bindings[s] == arg, f"{bindings[s]} != {arg}"
                    else:
                        bindings[s] = arg
                elif isinstance(-s, sympy.Symbol):
                    if -s in bindings:
                        assert bindings[-s] == -arg, f"{bindings[-s]} != {-arg}"
                    else:
                        bindings[-s] = -arg

        for t, arg in zip(placeholders, args):
            if t is None:
                continue
            if isinstance(t, SymInt):
                bind_symint(arg, t)
                continue
            assert isinstance(t, torch.Tensor)
            for i, s in enumerate(t.size()):
                bind_symint(arg.size(i), s)
            for i, s in enumerate(t.stride()):
                bind_symint(arg.stride(i), s)
            bind_symint(arg.storage_offset(), t.storage_offset())

        return bindings

    def get_nontrivial_guards(self):
        return [self.simplify(guard.expr) for guard in self.guards if self._maybe_evaluate_static(guard.expr) is None]

    def format_guards(self, verbose=False):
        def format_tb(tb):
            if not verbose:
                return ""
            return f"\n   Guarded at:\n{textwrap.indent(tb, '   ')}"

        return '\n'.join(f" - {guard.expr}{format_tb(guard.stack)}" for guard in self.guards)

    def get_shape_groups(self):
        shape_groups = collections.defaultdict(list)
        for k, v in self.replacements.items():
            shape_groups[v].append(k)
        return shape_groups

    @_lru_cache
    def _maybe_evaluate_static(self, expr: "sympy.Expr") -> "Optional[sympy.Expr]":
        """
        Tries to evaluate expr without introducing guards
        """
        expr = self.simplify(expr)
        # Simplifies assuming that shape vars > 1 (since we cache on 0/1 shape values)
        symbols = list(expr.free_symbols)
        new_shape_env = {
            k: sympy.Symbol(f"shape_{idx}", positive=True, integer=True) + 1
            for idx, k in enumerate(symbols)
            # Do not assume unbacked symints are > 1
            if k in self.var_to_val
        }
        new_expr = expr.xreplace(new_shape_env)
        floor_div_replace = {}
        for atom in new_expr.atoms(FloorDiv):
            floor_div_replace[atom] = sympy.floor(atom.args[0] / atom.args[1])
        new_expr = safe_expand(new_expr.xreplace(floor_div_replace))
        if len(list(new_expr.free_symbols)) == 0:
            return new_expr
        return None

    @_lru_cache
    def replace(self, expr: "sympy.Expr") -> "sympy.Expr":
        replacements = {s: self._find(cast(sympy.Symbol, s)) for s in expr.free_symbols}
        return safe_expand(expr.xreplace(replacements))

    @_lru_cache
    def _update_divisible(self):
        new_divisible = set()
        for k in self.divisible:
            res = self.replace(k)
            if len(res.free_symbols) > 0:
                new_divisible.add(k)

        self.divisible = new_divisible

    @_lru_cache
    def simplify(self, expr: "sympy.Expr") -> "sympy.Expr":
        expr = self.replace(expr)
        if expr.has(FloorDiv):
            self._update_divisible()
            div_replacements = {}
            for atom in expr.atoms(FloorDiv):
                base, divisor = atom.args
                if self.replace(base % divisor) in self.divisible:
                    div_replacements[atom] = base / divisor
            expr = expr.xreplace(div_replacements)
            expr = safe_expand(expr)
        return expr

    @lru_cache(256)
    def size_hint(self, expr: "sympy.Expr"):
        """
        Gets a size hint for a given expression from the underlying shapes we had.
        Does not introduce a guard, so only use this when you can guarantee that
        your code is still valid for arbitrary shapes (such as optimization decisions)
        """
        result_expr = safe_expand(expr).xreplace(self.var_to_val)
        if len(result_expr.free_symbols) != 0:
            raise self._make_data_dependent_error(result_expr)
        return result_expr

    def _make_data_dependent_error(self, expr):
        # TODO: in a Dynamo context, having user code, and having the
        # name of the local, will be much better
        accesses = '\n\n'.join(
            f"Data dependent variable '{s}' allocated at:\n{s.stack}"
            for s in expr.free_symbols
        )
        return RuntimeError(
            f"\n\n{accesses}\n"
            "RuntimeError: It appears that you're trying to get a value out of symbolic int/float "
            "whose value is data-dependent (and thus we do not know the true value.)  "
            f"The expression we were trying to evaluate is {expr}.  "
            "Scroll up to see where each of these data-dependent accesses originally occurred."
            # TODO: Help text about how to use our runtime tests to fix this
            # problem
        )

    @_lru_cache
    def _find(self, a: "sympy.Symbol") -> "sympy.Expr":
        """
        Implements a DSU-like algorithm to find the variable that represents a
        Also handles transitive non-identity replacements.

        a: b + c
        c: d
        """
        if a not in self.replacements:
            return a
        res = self.replacements[a]
        cur_replace = {s: self._find(s) for s in res.free_symbols}
        self.replacements[a] = self.replacements[a].xreplace(cur_replace)
        return self.replacements[a]

    @lru_cache(256)
    def _maybe_guard_eq(self, expr: Union["sympy.Eq", "sympy.Ne"]) -> None:
        """
        Evaluates the result of an eq call. If true, uses information to
        simplify shapes (i.e. a == b or a % 5 == 0)
        """
        concrete_bool = bool(self.size_hint(expr))
        if isinstance(expr, sympy.Eq):
            if not concrete_bool:
                return
        # NB: Apparently this is load bearing; to see what test fails if
        # you comment it out run:
        # python test/functorch/test_aotdispatch.py -k
        # test_aot_autograd_symbolic_module_exhaustive_nn_LazyConv3d_cpu_float32
        elif isinstance(expr, sympy.Ne):
            if concrete_bool:
                return
        free = list(expr.free_symbols)

        assert len(free) > 0, "The expression should not be static by this point"
        # In case of really gnarly expression, we don't blow up
        if len(free) > 5:
            return
        free = sorted(free, key=lambda x: (self.size_hint(x), x.name), reverse=True)  # type: ignore[attr-defined]
        lhs = expr.lhs
        rhs = expr.rhs
        if not expr.has(sympy.Mod):
            try:
                solutions = sympy.solve(lhs - rhs, free[0], dict=True)
                if len(solutions) != 1:
                    return
                solution = solutions[0][free[0]]
                if all(t.is_integer for t in sympy.preorder_traversal(solution)):
                    new_var = self._find(solution)
                    self.replacements[cast(sympy.Symbol, free[0])] = new_var
            except NotImplementedError:
                pass
            except RecursionError:
                log.warning(f"RecursionError in sympy.solve({lhs} - {rhs}, {free[0]})")
        if expr.has(sympy.Mod):
            mod_expr = tuple(expr.atoms(sympy.Mod))[0]
            try:
                solutions = sympy.solve(lhs - rhs, mod_expr, dict=True)
                if len(solutions) == 1 and solutions[0][mod_expr] == 0:
                    self.divisible.add(mod_expr)
            except NotImplementedError:
                pass
        return

    @lru_cache(256)
    def evaluate_expr(self, expr: "sympy.Expr"):
        """
        Given an expression, evaluates it, adding guards if necessary
        """
        if len(expr.free_symbols) == 0:
            return expr
        expr = self.simplify(expr)
        static_expr = self._maybe_evaluate_static(expr)
        if static_expr is not None:
            return static_expr

        if isinstance(expr, (sympy.Eq, sympy.Ne)):
            self._maybe_guard_eq(expr)
            # TODO: If we successfully eliminate a symbol via equality, it
            # is not actually necessary to save a guard for the equality,
            # as we will implicitly generate a guard when we match that
            # input against the symbol
        concrete_val = self.size_hint(expr)

        # TODO: optimize this; avoid formatting traces until we need them
        # NB: drop two frames; evaluate_expr and the Sym* function that
        # actually called us
        if not self._suppress_guards_tls():
            stack = ''.join(traceback.format_list(traceback.extract_stack()[:-2]))
            if concrete_val is sympy.true:
                self.guards.append(ShapeGuard(expr, stack))
            elif concrete_val is sympy.false:
                self.guards.append(ShapeGuard(sympy.Not(expr), stack))
            else:
                self.guards.append(
                    ShapeGuard(sympy.Eq(expr, concrete_val), stack))  # type: ignore[arg-type]
        return concrete_val<|MERGE_RESOLUTION|>--- conflicted
+++ resolved
@@ -25,7 +25,6 @@
     import sympy  # type: ignore[import]
     from sympy.printing.precedence import precedence  # type: ignore[import] # noqa: F401
     from sympy.printing.str import StrPrinter  # type: ignore[import]
-    from sympy.core.logic import fuzzy_and, fuzzy_or  # type: ignore[import]
     HAS_SYMPY = True
 except ImportError:
     HAS_SYMPY = False
@@ -248,10 +247,11 @@
     # In other cases, the result will just be FloorDiv(a, b), which needs to be
     # evaluated later if necessary.
     #
-    # We also define is_real=True and provide _eval_* methods to make the SymPy
-    # assumptions system aware of Python floordiv semantics. For instance, this
-    # ensures that correct assumptions are propagated when working with SymPy
-    # Symbols. Two integer Symbols should return an integer result.
+    # We define is_real=True to signal that the result of the expression is a
+    # real. However, we DO NOT provide _eval_* methods to avoid being too eager.
+    # Instead, the computation is delayed until we explicitly want to evaluate.
+    # We are still able to explicitly replace sub-expressions if we know that
+    # the replacement is sound.
     #
     # https://peps.python.org/pep-0238/#semantics-of-floor-division
     # https://docs.sympy.org/latest/guides/assumptions.html#implementing-assumptions-handlers
@@ -282,14 +282,6 @@
             base = printer.parenthesize(self.base, self.precedence)
             divisor = printer.parenthesize(self.divisor, self.precedence)
             return f"{base}//{divisor}"
-
-        # Assumptions based on argument types.
-        # See NOTE [ SymPy eval and assumptions ]
-        def _eval_is_real(self):
-            return fuzzy_or([self.base.is_real, self.divisor.is_real])
-
-        def _eval_is_integer(self):
-            return fuzzy_and([self.base.is_integer, self.divisor.is_integer])
 
         # Automatic evaluation.
         # See NOTE [ SymPy eval and assumptions ]
@@ -335,8 +327,6 @@
                     sympy.simplify(base / gcd), sympy.simplify(divisor / gcd)
                 )
 
-<<<<<<< HEAD
-=======
     class IsNonOverlappingAndDenseIndicator(sympy.Function):
         is_integer = True
 
@@ -359,7 +349,6 @@
         return sympy.expand(r)
     else:
         return r
->>>>>>> 9f1be039
 
 # Methods that have a `__foo__` as well as `__rfoo__`
 reflectable_magic_methods = {
