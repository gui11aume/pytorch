--- conflicted
+++ resolved
@@ -659,12 +659,9 @@
         check_reduction=False,
         gradient_as_bucket_view=False,
         static_graph=False,
-<<<<<<< HEAD
         delay_all_reduce_named_params=None,
         param_to_hook_all_reduce=None,
-=======
         mixed_precision: Optional[_MixedPrecision] = None,
->>>>>>> 0b5040b3
     ):
         super().__init__()
         Joinable.__init__(self)
