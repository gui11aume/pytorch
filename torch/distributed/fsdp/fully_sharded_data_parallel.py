--- conflicted
+++ resolved
@@ -1291,23 +1291,7 @@
             :meth:`torch.optim.Optimizer.state_dict`. If ``rank0_only=True``,
             then nonzero ranks return an empty :class:`dict`.
         """
-<<<<<<< HEAD
-        FullyShardedDataParallel._raise_on_use_orig_params_optim_checkpoint(
-            model, True, rank0_only
-        )
-        FullyShardedDataParallel._warn_optim_input(optim_input)
-        using_optim_input = FullyShardedDataParallel._is_using_optim_input(
-            optim_input,
-            optim,
-        )
-        use_orig_params: bool = False
-        for module in traversal_utils._get_fsdp_states(model):
-            use_orig_params = module._use_orig_params
-            break
-        return _optim_state_dict(
-=======
         return FullyShardedDataParallel._optim_state_dict_impl(
->>>>>>> d1cc64b2
             model=model,
             optim=optim,
             optim_state_dict=optim.state_dict(),
@@ -1410,32 +1394,6 @@
             flattened parameters instead of unflattened parameters and
             restricted to only include this rank's part of the optimizer state.
         """
-<<<<<<< HEAD
-        FullyShardedDataParallel._raise_on_use_orig_params_optim_checkpoint(
-            model, True, False
-        )
-        FullyShardedDataParallel._warn_optim_input(optim_input)
-        using_optim_input = FullyShardedDataParallel._is_using_optim_input(
-            optim_input,
-            optim,
-        )
-        use_orig_params: bool = False
-        for module in traversal_utils._get_fsdp_states(model):
-            use_orig_params = module._use_orig_params
-            break
-        sharded_osd = _flatten_optim_state_dict(
-            full_optim_state_dict,
-            model,
-            True,
-            use_orig_params,
-        )
-        return _rekey_sharded_optim_state_dict(
-            sharded_osd,
-            model,
-            optim,
-            optim_input,
-            using_optim_input,
-=======
         return FullyShardedDataParallel._optim_state_dict_to_load_impl(
             optim_state_dict=full_optim_state_dict,
             model=model,
@@ -1443,7 +1401,6 @@
             optim=optim,
             full_state_dict=True,
             is_named_optimizer=False,
->>>>>>> d1cc64b2
         )
 
     @staticmethod
