from __future__ import annotations  # type: ignore[attr-defined]
from dataclasses import dataclass
from typing import (
    Callable,
    Dict,
    List,
    Optional,
    Sequence,
    Union
)
import copy
import math
import weakref

import threading
import torch
import torch.distributed as dist
from torch.distributed import rpc
from torch.distributed import distributed_c10d
import torch.distributed._shard.sharding_spec as shard_spec
from torch.distributed._shard.sharding_spec.api import (
    _dispatch_custom_op,
    _has_custom_op,
)
from torch.distributed._shard.sharding_spec._internals import (
    check_tensor,
    validate_non_overlapping_shards_metadata,
)
from .metadata import TensorProperties, ShardedTensorMetadata
from .shard import Shard
from .reshard import reshuffle_local_shard, reshard_local_shard
from .utils import (
    _flatten_tensor_size,
    _parse_and_validate_remote_device,
    _validate_output_tensor_for_gather,
    build_metadata_from_local_shards,
    build_global_metadata
)
from torch.overrides import handle_torch_function

# Tracking for sharded tensor objects.
_sharded_tensor_lock = threading.Lock()
_sharded_tensor_current_id = 0
_sharded_tensor_map: Dict[int, 'weakref.ReferenceType[ShardedTensor]'] = {}

# Custom sharded ops
_SHARDED_OPS: Dict[Callable, Callable] = {}
def _register_sharded_op(op, func):
    from inspect import signature
    if len(signature(func).parameters) != 4:
        raise TypeError(
            f'Custom sharded op function expects signature: '
            f'(types, args, kwargs, process_group), but received '
            f'signature: {signature(func)}')

    global _SHARDED_OPS
    _SHARDED_OPS[op] = func

def _register_remote_shards(sharded_tensor_id: int, rrefs: List[rpc.RRef[Shard]], rpc_rank: int):
    with _sharded_tensor_lock:
        if sharded_tensor_id not in _sharded_tensor_map:
            raise RuntimeError(
                f'Could not find sharded_tensor_id: {sharded_tensor_id} in map: {_sharded_tensor_map.keys()}')

        sharded_tensor = _sharded_tensor_map[sharded_tensor_id]()
        if sharded_tensor is None:
            raise RuntimeError('ShardedTensor weakref has been deallocated')
        else:
            sharded_tensor._register_remote_shards(rrefs, rpc_rank)

class ShardedTensor(object):
    """
    ShardedTensor is an abstraction to represent Tensors that are sharded
    across multiple devices and multiple processes.

    ShardedTensor is initialized in an SPMD like fashion where each rank
    initializes the ShardedTensor. The ShardedTensor object on each rank
    then only stores the local shard for the Tensor and provides global
    metadata for all the shards.

    ShardedTensor doesn't provide any Tensor like operations but is a wrapper
    providing the Tensor representing the local shard and the global metadata.
    Using these, users can build their custom distributed._sharded computations
    on top of this primitive. The local shards are all initialized using the
    create_op specified by tensor_init_params.create_op, e.g., torch.ones, or
    torch.empty

    Args:
        sharding_spec (:class:`torch.distributed._shard.sharding_spec.ShardingSpec`): The specification
            describing how to shard the Tensor.
        size (int...): a sequence of integers defining the shape of the output
            tensor. Can be a variable number of arguments or a collection like a list or tuple.

    Keyword args:
        dtype (:class:`torch.dtype`, optional): the desired data type of returned tensor.
                Default: if ``None``, uses a global default (see :func:`torch.set_default_tensor_type`).
        layout (:class:`torch.layout`, optional): the desired layout of returned Tensor.
            Default: ``torch.strided``.
        requires_grad (bool, optional): If autograd should record operations on the
            returned tensor. Default: ``False``.
        pin_memory (bool, optional): If set, returned tensor would be allocated in
            the pinned memory. Works only for CPU tensors. Default: ``False``.
        memory_format (:class:`torch.memory_format`, optional): the desired memory format of
            returned Tensor. Default: ``torch.contiguous_format``.
        init_rrefs (bool, optional): Whether or not to initialize
            :class:`torch.distributed.rpc.RRef`s pointing to remote shards.
            Need to initialize the RPC Framework if specified as ``True``.
            Default: ``False``.

    .. note:: ShardedTensor uses collectives to do various operations, i.e. it
        uses all_gather to do cross rank validations. For NCCL-based processed
        groups, internal tensor representations of objects must be moved to the
        GPU device before communication takes place. In this case, the device
        used is given by ``torch.cuda.current_device()`` and it is the user's
        responsiblity to ensure that this is set so that each rank has an
        individual GPU, via ``torch.cuda.set_device()``

    """

    def __new__(cls, *args, **kwargs):
        # Use __new__ for logging purposes.
        torch._C._log_api_usage_once("torch.distributed._shard.sharded_tensor")
        return super(ShardedTensor, cls).__new__(cls)

    def __init__(
        self,
        sharding_spec: shard_spec.ShardingSpec,
        *size,
        dtype=None,
        layout=torch.strided,
        requires_grad=False,
        pin_memory=False,
        memory_format=torch.contiguous_format,
        process_group=None,
        init_rrefs=False,
    ):
        # prepare initialization, initialize fields like
        # _process_group, _local_shards, etc.
        self._prepare_init(process_group=process_group, init_rrefs=init_rrefs)

        tensor_properties = TensorProperties(dtype, layout, requires_grad, memory_format, pin_memory)

        if tensor_properties is None:
            raise ValueError('tensor_properties must not be None.')

        if tensor_properties.dtype is None:
            tensor_properties.dtype = torch.get_default_dtype()

        if tensor_properties.layout != torch.strided:
            raise ValueError('Only torch.strided layout is currently supported')

        if tensor_properties.memory_format != torch.contiguous_format:
            raise ValueError('Only torch.contiguous_format memory_format is currently supported')

        dims = _flatten_tensor_size(size)

        if not isinstance(sharding_spec, shard_spec.ShardingSpec):
            raise ValueError(f'Expecting ShardingSpec but got: {type(sharding_spec)}')

        self._sharding_spec = sharding_spec

        sharded_tensor_metadata = sharding_spec.build_metadata(
            dims, tensor_properties=tensor_properties)

        current_rank = dist.get_rank(self._process_group)

        for shard_metadata in sharded_tensor_metadata.shards_metadata:
            rank, device = _parse_and_validate_remote_device(self._process_group, shard_metadata.placement)
            if rank == current_rank:
                local_tensor = _create_tensor_from_params(
                    shard_metadata.shard_sizes,
                    local_device=device,
                    tensor_properties=sharded_tensor_metadata.tensor_properties
                )
                self._local_shards.append(Shard(local_tensor, shard_metadata))
        self._metadata = sharded_tensor_metadata

        # do post initialization (i.e. register sharded_tensor_id, initialize_rpc)
        self._post_init()

    def _prepare_init(self, process_group=None, init_rrefs=False):
        self._init_rrefs = init_rrefs
        self._sharded_tensor_id = None

        self._process_group = (
            process_group
            if process_group is not None
            else distributed_c10d._get_default_group()
        )

        self._local_shards: List[Shard] = []
        self._remote_shards: Dict[int, List[rpc.RRef[Shard]]] = {}

    def _post_init(self):
        # Initialize RPC if available.
        if self._init_rrefs:
            with _sharded_tensor_lock:
                global _sharded_tensor_current_id, _sharded_tensor_map
                self._sharded_tensor_id = _sharded_tensor_current_id
                _sharded_tensor_map[self._sharded_tensor_id] = weakref.ref(self)
                _sharded_tensor_current_id += 1

            if not rpc._is_current_rpc_agent_set():
                raise RuntimeError(
                    'RPC Framework needs to be initialized using'
                    ' torch.distributed.rpc.init_rpc if init_rrefs is set to True')
            self._init_rpc()

    def __del__(self):
        # Clean up the global map.
        with _sharded_tensor_lock:
            global _sharded_tensor_current_id, _sharded_tensor_map
            if self._sharded_tensor_id in _sharded_tensor_map:
                _sharded_tensor_map.pop(self._sharded_tensor_id)  # type: ignore[call-overload]

    def _init_rpc(self):
        # Validate PG and RPC ranks match.
        pg_rank = dist.get_rank()
        rpc_rank = rpc.get_worker_info().id
        if pg_rank != rpc_rank:
            raise ValueError(
                f'Default ProcessGroup and RPC ranks must be '
                f'the same for ShardedTensor, found process group rank: '
                f'{pg_rank} and RPC rank: {rpc_rank}'
            )

        self._remote_shards = {}

        # Gather all the sharded tensor ids.
        worker_infos = rpc._get_current_rpc_agent().get_worker_infos()
        rank_to_name = {}
        name_to_rank = {}

        for worker_info in worker_infos:
            rank_to_name[worker_info.id] = worker_info.name
            name_to_rank[worker_info.name] = worker_info.id

        all_tensor_ids = rpc.api._all_gather(self._sharded_tensor_id)

        # Share the local shards to the entire world.
        futs = []
        rpc_rank = rpc.get_worker_info().id
        for rank in range(dist.get_world_size()):
            # Skip self.
            if rank == dist.get_rank():
                continue

            if len(self.local_shards()) != 0:
                rrefs: List[rpc.RRef[Shard]] = [rpc.RRef(shard) for shard in self.local_shards()]
                fut = rpc.rpc_async(
                    rank,
                    _register_remote_shards,
                    args=(all_tensor_ids[rank_to_name[rank]], rrefs, rpc_rank))
                futs.append(fut)

        torch.futures.wait_all(futs)

        # Barrier for all RPCs to finish on all ranks.
        rpc.api._all_gather(None)

    def gather(
        self,
        dst: int = 0,
        out: Optional[torch.Tensor] = None,
    ) -> None:
        """
        Creates a full :class:`Tensor` on rank ``dst`` by gathering all shards of the
        sharded tensor.

        The API needs to be called on all ranks in SPMD fashion. All ranks should have
        the same ``dst``. ``out`` should be a tensor of the same size as the overall
        size of the sharded tensor on ``dst`` and ``None`` on all other ranks.

        Args:
            dst(int): The rank where full tensor is constructed.
                Default: 0
            out (:class `torch.Tensor`, optional): The output full tensor.
                Must to be provided ONLY on ``dst`` rank.
                Default: ``None``
        """
        rank = dist.get_rank(self._process_group)
        full_size = self.metadata().size
        _validate_output_tensor_for_gather(rank, dst, full_size, out)

        local_shards = self.local_shards()

        world_size = dist.get_world_size(self._process_group)

        gathered_shards: List[Optional[List[Shard]]] = [None] * world_size if rank == dst else []
        # TODO: see how we could use dist.gather() instead of dist.gather_object
        # as the latter one involves pickling on CPU, see more context
        # https://github.com/pytorch/pytorch/issues/73935
        dist.gather_object(
            obj=local_shards,
            object_gather_list=gathered_shards,
            dst=dst,
            group=self._process_group,
        )
        if rank == dst:
            if out is None:
                raise ValueError("`out` Tensor must be provided on dst rank!")
            dims = len(full_size)
            for shards in gathered_shards:
                if shards is None:
                    raise RuntimeError(
                        'Gathered shards cannot be None on dst rank {dst}'
                    )
                for shard in shards:
                    metadata = shard.metadata
                    tensor = shard.tensor

                    out_narrow_view = out
                    for dim in range(dims):
                        out_narrow_view = out_narrow_view.narrow(
                            dim,
                            metadata.shard_offsets[dim],
                            metadata.shard_sizes[dim],
                        )

                    out_narrow_view.copy_(tensor)

    def cpu(
        self,
        memory_format=torch.preserve_format,
        process_group=None
    ) -> ShardedTensor:
        """
        Returns a copy of this object in CPU memory.

        If this ShardedTensor is already on CPU memory, then no copy is
        performed and original object is returned.

        .. note:: When moving a ShardedTensor from GPU to CPU, the ShardedTensor might
            need to be managed by a different type of ProcessGroup(i.e. ProcessGroupGloo),
            it is the user's responsiblity to explicitly pass in a new process_group that
            is compatible with CPU.
        """
        # TODO: make this a __torch_function__ op once ShardedTensor becomes a
        # torch.Tensor subclass, see https://github.com/pytorch/pytorch/issues/75402
        if memory_format != torch.preserve_format and \
                memory_format != torch.contiguous_format:
            raise RuntimeError("Only `torch.contiguous_format` or "
                               "`torch.preserve_format` is supported!")
        all_on_cpu = True
        for meta in self.metadata().shards_metadata:
            all_on_cpu &= (meta.placement.device().type == "cpu")  # type: ignore[union-attr]

        # if every shard is already on CPU, return the original object
        if all_on_cpu:
            return self

        # if not, returns a copy of this object on CPU
        list_shards: List[Shard] = []
        # move all local shards to cpu, and change metadata
        for shard in self._local_shards:
            cpu_tensor = shard.tensor.cpu(memory_format=memory_format)  # type: ignore[call-arg]
            metadata = copy.deepcopy(shard.metadata)
            metadata.placement._device = torch.device("cpu")  # type: ignore[union-attr]
            list_shards.append(
                Shard(cpu_tensor, metadata)
            )

        st_meta = copy.deepcopy(self.metadata())
        for meta in st_meta.shards_metadata:
            if meta.placement.device().type != "cpu":  # type: ignore[union-attr]
                meta.placement._device = torch.device("cpu")  # type: ignore[union-attr]

        pg = self._process_group if process_group is None else process_group
        st_cpu = ShardedTensor._init_from_local_shards_and_global_metadata(
            list_shards,
            sharded_tensor_metadata=st_meta,
            process_group=pg,
            init_rrefs=self._init_rrefs
        )
        return st_cpu

    @classmethod
    def _init_from_local_shards(
        cls,
        local_shards: List[Shard],
        *global_size,
        process_group=None,
        init_rrefs=False,
    ):
        # STEP 1: Validate the Shardmetadatas locally
        process_group = (
            process_group
            if process_group is not None
            else distributed_c10d._get_default_group()
        )
        current_rank = dist.get_rank(process_group)
        world_size = dist.get_world_size(process_group)

        local_sharded_tensor_metadata: Optional[ShardedTensorMetadata] = None
        global_tensor_size = _flatten_tensor_size(global_size)

        if len(local_shards) > 0:
            local_sharded_tensor_metadata = \
                build_metadata_from_local_shards(local_shards, global_tensor_size, current_rank, process_group)

        # STEP 2. Validate metadata across ranks, and build a global sharded tensor
        # metadata by gathering local ShardedTensorMetadata
        gathered_metadatas: List[Optional[ShardedTensorMetadata]] = []
        if world_size > 1:
            gathered_metadatas = [None for _ in range(world_size)]

            dist.all_gather_object(
                gathered_metadatas,
                local_sharded_tensor_metadata,
                group=process_group
            )
        else:
            gathered_metadatas = [local_sharded_tensor_metadata]

        global_sharded_tensor_metadata = build_global_metadata(gathered_metadatas)

        # STEP 3: Validation done, create the actual ShardedTensor and populate fields
        # prepare initialization
        sharded_tensor = cls.__new__(cls)
        sharded_tensor._prepare_init(process_group=process_group, init_rrefs=init_rrefs)

        # add to metadata and local_shards
        sharded_tensor._metadata = global_sharded_tensor_metadata
        sharded_tensor._local_shards = local_shards
        sharded_tensor._sharding_spec = shard_spec._infer_sharding_spec_from_shards_metadata(
            global_sharded_tensor_metadata.shards_metadata
        )

        # run post initialization, i.e. map registration, rpc initialization
        sharded_tensor._post_init()
        return sharded_tensor

    @classmethod
    def _init_from_local_tensor(
        cls,
        local_tensor: torch.Tensor,
        sharding_spec: shard_spec.ShardingSpec,
        *global_size: Sequence[int],
        process_group: dist.ProcessGroup = None,
        init_rrefs=False,
    ) -> "ShardedTensor":
        """
        Initialize a ShardedTensor given only one local tensor, global sharded tensor
        size and sharding spec on each rank.

        Args:
            local_tensor (Tensor): Single tensor of local shard stored in each rank.
            sharding_spec (:class:`torch.distributed._shard.sharding_spec.ShardingSpec`):
                The specification describing how to shard the Tensor.
            global_size (Sequence[int]): Size of the sharded tensor.
            process_group (ProcessGroup, optional): The process group to aggregate on.
                Default: None
            init_rrefs (bool, optional): Whether or not to initialize
                :class:`torch.distributed.rpc.RRef`s pointing to remote shards.
                Need to initialize the RPC Framework if specified as ``True``.
                Default: ``False``.

        Returns:
            A :class:`ShardedTensor` sharded based on the given sharding_spec with local
                tensor stored in the current rank.

        Examples:
            >>> # All tensors below are of torch.int64 type.
            >>> # We have 2 process groups, 2 ranks.
            >>> tensor = torch.arange(2, dtype=torch.int64) + 1 + 2 * rank
            >>> local_tensor = torch.unsqueeze(torch.cat([tensor, tensor + 2]))
            >>> local_tensor
            tensor([[1, 2, 3, 4]]) # Rank 0
            tensor([[3, 4, 5, 6]]) # Rank 1
            >>> sharding_dim = 0
            >>> sharding_spec = ChunkShardingSpec(
                    dim=sharding_dim,
                    placements=[
                        "rank:0/cuda:0",
                        "rank:1/cuda:1",
                    ],
                )
            >>> st = ShardedTensor._init_from_local_tensor(local_tensor, sharding_spec, [2, 4])
            >>> st
            ShardedTensor(
                ShardedTensorMetadata(
                    shards_metadata=[
                        ShardMetadata(shard_offsets=[0, 0], shard_sizes=[1, 4], placement=rank:0/cuda:0),
                        ShardMetadata(shard_offsets=[1, 0], shard_sizes=[1, 4], placement=rank:1/cuda:1),
                    ],
                    size=torch.Size([2, 4])
            )
            >>> st.local_tensor()
            tensor([1, 2, 3, 4]) # Rank 0
            tensor([3, 4, 5, 6]) # Rank 1

        Warning: This API is experimental and subject to change. It lacks of a fully across
                 rank validations, and we only validate the local shard on the current rank.
                 We fully rely on the user to ensure local tensor is sharded based on the
                 sharding spec.
        """
        if not local_tensor.is_contiguous():
            raise ValueError('local_tensor is not a contiguous Tensor.')

        global_tensor_size = _flatten_tensor_size(global_size)
        tensor_properties = TensorProperties(
            dtype=local_tensor.dtype,
            layout=local_tensor.layout,
            requires_grad=local_tensor.requires_grad,
            memory_format=torch.contiguous_format,
            pin_memory=local_tensor.is_pinned())
        sharded_tensor_metadata = sharding_spec.build_metadata(
            global_tensor_size,
            tensor_properties
        )

        process_group = (
            process_group
            if process_group is not None
            else distributed_c10d._get_default_group()
        )
        current_rank = dist.get_rank(process_group)

        local_shards: List[Shard] = []
        for shard_metadata in sharded_tensor_metadata.shards_metadata:
            rank, device = _parse_and_validate_remote_device(process_group, shard_metadata.placement)
            if rank == current_rank:
                local_shards.append(Shard(local_tensor, shard_metadata))

        # TODO: figure out what the API should behave when some rank have no shard
        # see https://github.com/pytorch/pytorch/issues/7313
        return ShardedTensor._init_from_local_shards_and_global_metadata(
            local_shards,
            sharded_tensor_metadata,
            process_group=process_group,
            init_rrefs=init_rrefs,
            sharding_spec=sharding_spec,
        )

    @classmethod
    def _init_from_local_shards_and_global_metadata(
        cls,
        local_shards: List[Shard],
        sharded_tensor_metadata: ShardedTensorMetadata,
        process_group=None,
        init_rrefs=False,
        sharding_spec=None,
    ) -> "ShardedTensor":
        """
        Initialize a ShardedTensor with local shards and a global
        ShardedTensorMetadata built on each rank.

        Warning: This API is experimental and subject to change. It does
                 not do cross rank validations, and fully rely on the user
                 for the correctness of sharded_tensor_metadata on each rank
        """
        process_group = (
            process_group
            if process_group is not None
            else distributed_c10d._get_default_group()
        )
        current_rank = dist.get_rank(process_group)

        shards_metadata = sharded_tensor_metadata.shards_metadata
        tensor_properties = sharded_tensor_metadata.tensor_properties

        if len(shards_metadata) == 0:
            raise ValueError("shards_metadata must not be empty!")

        if tensor_properties.layout != torch.strided:
            raise ValueError('Only torch.strided layout is currently supported')

        sharded_tensor = cls.__new__(cls)
        sharded_tensor._prepare_init(process_group=process_group, init_rrefs=init_rrefs)

        sharded_tensor._metadata = sharded_tensor_metadata

        local_shard_metadatas = []

        def _raise_if_mismatch(expected, actual, prop_name, rank, is_property=False):
            tensor_property_or_metadata = "tensor property" if is_property else "local ShardMetadata"
            if expected != actual:
                raise ValueError(f"Local shards' tensor {prop_name} property is incompatible with "
                                 f"{tensor_property_or_metadata} on rank {rank}: "
                                 f"{tensor_property_or_metadata} {prop_name}={expected}, "
                                 f"local shard tensor {prop_name}={actual}.")

        # collect local shard metadatas from the global sharded_tensor_metadata
        for shard_metadata in shards_metadata:  # type: ignore[attr-defined]
            rank, local_device = _parse_and_validate_remote_device(sharded_tensor._process_group, shard_metadata.placement)

            if current_rank == rank:
                local_shard_metadatas.append(shard_metadata)

        if len(local_shards) != len(local_shard_metadatas):
            raise RuntimeError(
                f'Number of local shards ({len(local_shards)}) does not match number of local '
                f'shards metadata in sharded_tensor_metadata ({len(local_shard_metadatas)}) '
                f'on rank ({current_rank}) '
            )

        for shard in local_shards:
            shard_meta = shard.metadata
            local_shard_tensor = shard.tensor
            rank, local_device = _parse_and_validate_remote_device(sharded_tensor._process_group, shard_meta.placement)

            # validate if shard_meta in the metadatas collected from sharded_tensor_metadata
            assert shard_meta in local_shard_metadatas, \
                "local shard metadata not in sharded_tensor_metadata!"

            _raise_if_mismatch(tensor_properties.layout, local_shard_tensor.layout, "layout", current_rank, True)
            if not local_shard_tensor.is_contiguous():
                raise ValueError('Only torch.contiguous_format memory_format is currently supported')

            _raise_if_mismatch(shard_meta.shard_sizes, list(local_shard_tensor.size()), "size", current_rank)
            _raise_if_mismatch(tensor_properties.pin_memory, local_shard_tensor.is_pinned(), "pin_memory", current_rank, True)
            _raise_if_mismatch(local_device, local_shard_tensor.device, "device", current_rank)
            _raise_if_mismatch(tensor_properties.dtype, local_shard_tensor.dtype, "dtype", current_rank, True)
            _raise_if_mismatch(
                tensor_properties.requires_grad, local_shard_tensor.requires_grad, "requires_grad", current_rank, True)

        # check if shards_metadata have overlap shards
        validate_non_overlapping_shards_metadata(shards_metadata)

        # check if the shards_metadata is compatible with overall size of the sharded tensor.
        check_tensor(shards_metadata, list(sharded_tensor_metadata.size))

        # done validation, add local_shards
        sharded_tensor._local_shards = local_shards
        if sharding_spec is None:
            sharded_tensor._sharding_spec = shard_spec._infer_sharding_spec_from_shards_metadata(shards_metadata)
        else:
            sharded_tensor._sharding_spec = sharding_spec

        # run post initialization, i.e. map registration, rpc initialization
        sharded_tensor._post_init()
        return sharded_tensor

    def sharding_spec(self) -> shard_spec.ShardingSpec:
        """
        Returns the ShardingSpec for the tensor.
        """
        return self._sharding_spec

    def reshard(self, resharding_spec: shard_spec.ShardingSpec) -> ShardedTensor:
        """
        Reshard a sharded tensor given the ``resharding_spec``. For now, we only support
        single local shard.

        If ``resharding_spec`` is same as the original one, this becomes a no-op.
        If only ``resharding_spec`` shares the same sharding dim with the original one,
        we swap local shards directly.
        For more generic cases, we merge different shards across different ranks and split
        the local shards based on the ``resharding_spec`` via `all_to_all` collective API.

        Args:
            resharding_spec (:class:`torch.distributed._shard.sharding_spec.ShardingSpec`): The
                specification describing how the tensor is sharded.

        Returns:
            A :class:`ShardedTensor` object whose local shards are resharded.

        Examples:
            >>> # We have 2 process groups, 2 ranks.
            >>> tensor = torch.arange(4, dtype=torch.int64) + 1 + 2 * rank
            >>> tensor = torch.stack([tensor, tensor])
            >>> tensor
            tensor([[1, 2, 3, 4], [1, 2, 3, 4]]) # Rank 0
            tensor([[3, 4, 5, 6], [3, 4, 5, 6]]) # Rank 1
            tensor([[5, 6, 7, 8], [5, 6, 7, 8]]) # Rank 2
            tensor([[7, 8, 9, 10], [7, 8, 9, 10]]) # Rank 3
            >>> sharding_dim = 0
            >>> spec = ChunkShardingSpec(
                    dim=sharding_dim,
                    placements=[
                        "rank:0/cuda:0",
                        "rank:1/cuda:1",
                        "rank:2/cuda:2",
                        "rank:3/cuda:3",
                    ],
                )
            >>> current_offsets = [0] * 2
            >>> current_offsets[0] = rank * 2
            >>> shard_metadata = ShardMetadata(
                    shard_offsets=copy.deepcopy(current_offsets),
                    shard_sizes=tensor.size(),
                    placement=spec.placements[rank],
                )
            >>> local_shards = [
                    Shard(
                        tensor=tensor,
                        metadata=shard_metadata,
                    )
                ]
            >>> st = ShardedTensor._init_from_local_shards(local_shards, tensor.size())
            >>> sharding_dim = 1
            >>> resharding_spec = ChunkShardingSpec(
                    dim=sharding_dim,
                    placements=[
                        "rank:0/cuda:0",
                        "rank:1/cuda:1",
                        "rank:2/cuda:2",
                        "rank:3/cuda:3",
                    ],
                )
            >>> st.reshard(resharding_spec)
            >>> tensor = st.local_shards()[0].tensor
            >>> tensor
            tensor([[1], [1], [3], [3], [5], [5], [7], [7]]) # Rank 0
            tensor([[2], [2], [4], [4], [6], [6], [8], [8]]) # Rank 1
            tensor([[3], [3], [5], [5], [7], [7], [9], [9]]) # Rank 2
            tensor([[4], [4], [6], [6], [8], [8], [10], [10]]) # Rank 3
        """
        if (
            not isinstance(resharding_spec, shard_spec.ChunkShardingSpec) or
            not isinstance(self._sharding_spec, shard_spec.ChunkShardingSpec)
        ):
            raise NotImplementedError("Only ChunkShardingSpec supported for reshard.")
        if (len(self.local_shards()) != 1):
            raise NotImplementedError("Only single local shard supported for reshard.")

        if self._sharding_spec.dim == resharding_spec.dim:  # type: ignore[attr-defined]
            if self._sharding_spec.placements == resharding_spec.placements:  # type: ignore[attr-defined]
                return self
            else:
                local_shards, shards_metadata = reshuffle_local_shard(
                    self.local_tensor(),
                    self.size(),  # type: ignore[arg-type]
                    self._sharding_spec,
                    resharding_spec,
                    self._process_group,
                )
        else:
            local_shards, shards_metadata = reshard_local_shard(
                self.local_tensor(),
                self.size(),  # type: ignore[arg-type]
                self._sharding_spec,
                resharding_spec,
                self._process_group,
            )
        self._local_shards = local_shards
        self._metadata.shards_metadata = shards_metadata
        self._sharding_spec = resharding_spec
        return self

    def local_tensor(self) -> torch.Tensor:
        """
        Return local tensor for a sharded_tensor. For now we only support single local shard.

        Returns:
            A :class:`torch.Tensor` of the local shard.
        """
        if len(self.local_shards()) != 1:
            raise NotImplementedError("Only single local shard is supported.")
        return self.local_shards()[0].tensor

    @classmethod
    def __torch_function__(cls, func, types, args=(), kwargs=None):
        def dispatch(st: ShardedTensor, func: Callable):
            # Dispatch to custom sharding spec op if it has one.
            if _has_custom_op(st._sharding_spec, func):
                return _dispatch_custom_op(st._sharding_spec, func, types, args, kwargs)

            if func in _SHARDED_OPS:
                return _SHARDED_OPS[func](types, args, kwargs, st._process_group)

            raise RuntimeError(
                f"torch function '{func.__name__}', with args: {args} and "
                f"kwargs: {kwargs} not supported for ShardedTensor!")

        # Find ShardedTensor instance to get process_group and sharding_spec.
        for arg in args:
            if isinstance(arg, ShardedTensor):
                return dispatch(arg, func)

        for kwarg in kwargs.values():
            if isinstance(kwarg, ShardedTensor):
                return dispatch(kwarg, func)

        raise RuntimeError(
            f"torch function '{func.__name__}', with args: {args} and "
            f"kwargs: {kwargs} not supported for ShardedTensor!")

    def metadata(self) -> ShardedTensorMetadata:
        """
        Returns a :class:`ShardedTensorMetadata` object corresponding to the
        metadata for the entire tensor.
        """
        return self._metadata

    def local_shards(self) -> List[Shard]:
        """
        Returns a list of :class:`Shard' corresponding to the
        local shards for this rank. Returns an empty list if the current rank
        does not host any shards for this Tensor.
        """
        return self._local_shards

    def size(self, dim: int = None) -> Union[torch.Size, int]:
        """
        Returns a :Union:`[torch.Size, int]` which represents the size of the tensor.
            The dimension can be specified.

        Args:
            dim (int, optional): the dimension over which the size represents.
                If specified, it returns the size of the given dimension.
                If not, it returns a subclass of tuple.
                Default: ``None``

        Returns:
            A :Union:`[torch.Size, int]` represents the size of the tensor.
        """
        size = self._metadata.size
        if dim is None:
            return size
        if dim < -len(size) or dim >= len(size):
            raise ValueError(
                "Argument ``dim`` must be within the range of tensor "
                f"dimensions [-{len(size)}, {len(size)})"
            )
        return size[dim]


    def is_pinned(self) -> bool:
        """
        Returns True if the sharded tensor (each local shard) resides in pinned memory.
        """
        return self._metadata.tensor_properties.pin_memory

    def is_contiguous(self) -> bool:
        """
        Returns True if the sharded tensor (each local shard) is contiguous in memory
        in the order specified by memory format.
        """
        return self._metadata.tensor_properties.memory_format == torch.contiguous_format

    def dim(self) -> int:
        """
        Returns a `int` which represents the dimension of the tensor.

        Returns:
            A `int` represents the dimension of the tensor.
        """
        return len(self._metadata.size)

<<<<<<< HEAD
=======
    # TODO: This op needs further definition of what exactly its behavior will be.
>>>>>>> 6a550f37
    def contiguous(self) -> ShardedTensor:
        """
        Returns a new sharded tensor with the local tensor is made to contiguous.
        """
        if self.is_contiguous():
            return self
        local_shards = []
        for shard in self.local_shards():
            local_shards.append(
                Shard(shard.tensor.contiguous(), shard.metadata)
            )
        return ShardedTensor._init_from_local_shards_and_global_metadata(
            local_shards,
            self._metadata,
            process_group=self._process_group,
            init_rrefs=self._init_rrefs,
        )

    def masked_fill(self, mask, value) -> ShardedTensor:
        """
        Returns a new sharded tensor with each shard has been filled elements
        with value where mask is True. The shape of mask must be broadcastable
        with the shape of the underlying tensor.

        Args:
            mask (BoolTensor): the boolean mask.
            value (float): the value to fill in with.

        Returns:
            A :class:`ShardedTensor` object whose shards have been applied masked_fill.
        """
<<<<<<< HEAD
        if self.dim() < mask.dim():
            raise ValueError(
                "mask dim must not greater than the dim of the sharded tensor."
            )
        for idx in range(-1, -mask.dim() - 1, -1):
            if mask.size(idx) != self.size(idx) and mask.size(idx) != 1:
                raise ValueError(
                    f"The size of mask {mask.dim() + idx} must match the size of "
                    f"sharded tensor {self.dim() + idx} at non-singleton dimension {mask.dim() + idx}"
                )
        current_rank = dist.get_rank(self._process_group)  # type: ignore[attr-defined]
        sharding_dim = self.sharding_spec().dim  # type: ignore[attr-defined]
        narrow_idx = None
        for idx in range(-1, -mask.dim() - 1, -1):
            if self.dim() + idx == sharding_dim and mask.size(idx) != 1:
                narrow_idx = idx
        if narrow_idx is not None:
            rank_idx = None
            for idx, placement in enumerate(self.sharding_spec().placements):  # type: ignore[attr-defined]
                if placement.rank() == current_rank:  # type: ignore[index]
                    rank_idx = idx  # type: ignore[attr-defined]
            shard_metadata = self.metadata().shards_metadata[rank_idx]  # type: ignore[index]
            mask = mask.narrow(
                narrow_idx,
                shard_metadata.shard_offsets[sharding_dim],
                shard_metadata.shard_sizes[sharding_dim],
            )
        local_tensor = self.local_tensor().masked_fill(mask, value)
        return ShardedTensor._init_from_local_tensor(
            local_tensor,
            self.sharding_spec(),
            self.size(),  # type: ignore[arg-type]
            process_group=self._process_group,
=======
        return handle_torch_function(
            torch.Tensor.masked_fill, (self, mask, value), self, mask, value
>>>>>>> 6a550f37
        )

    def type_as(self, tensor) -> ShardedTensor:
        """
        Returns a new sharded tensor with each shard has been
        cast to the type of the given tensor.

        Args:
            tensor (Tensor): the tensor which has the desired type.

        Returns:
            A :class:`ShardedTensor` object whose shards have been applied type_as.
        """
<<<<<<< HEAD
        if isinstance(tensor, ShardedTensor):
            tensor = tensor.local_tensor()
        if self.dtype == tensor.dtype:
            return self
        local_shards = []
        for shard in self.local_shards():
            local_shards.append(
                Shard(shard.tensor.type_as(tensor), shard.metadata)
            )
        st_meta = copy.deepcopy(self._metadata)
        st_meta.tensor_properties.dtype = tensor.dtype
        return ShardedTensor._init_from_local_shards_and_global_metadata(
            local_shards,
            st_meta,
            process_group=self._process_group,
            init_rrefs=self._init_rrefs,
        )
=======
        return handle_torch_function(torch.Tensor.type_as, (self, tensor), self, tensor)
>>>>>>> 6a550f37

    def view(self, *shape) -> ShardedTensor:
        """
        Returns a new sharded tensor with the same data as the
        self tensor but of a different shape for its local tensor.

        For now, we only support to pass through the view op to the local
        tensor.

        Args:
            shape (torch.Size or int...) – the desired size.

        Returns:
            A :class:`ShardedTensor` object whose shards have been applied
                with view to its local tensor.
        """
<<<<<<< HEAD
        if len(shape) == 0:
            raise ValueError("Missing *shape for sharded view op.")
        if len(shape) <= self.sharding_spec().dim:  # type: ignore[attr-defined]
            raise NotImplementedError(
                f"Shape having dim {len(shape)} is not supported "  # type: ignore[attr-defined]
                f"for sharded tensor sharded on dim {self.sharding_spec().dim}."
            )
        st_size = math.prod(self.size())  # type: ignore[attr-defined]
        shape_size = math.prod(shape)  # type: ignore[attr-defined]
        neg_sum = sum(i for i in shape if i < 0)
        if shape_size > st_size or st_size % shape_size:
            raise ValueError(
                f"Shape '{list(shape)}' is invalid for sharded tensor size {st_size}."
            )
        if neg_sum < -1:
            raise ValueError("Only one dimension can be inferred for sharded view op.")
        try:
            infer_idx = shape.index(-1)
        except ValueError:
            infer_idx = None  # type: ignore[assignment]

        # Infer the dim which is specified with -1.
        if infer_idx is not None:
            st_size = math.prod(self.size())  # type: ignore[attr-defined]
            shape_size = -1 * math.prod(shape)  # type: ignore[attr-defined]
            shape = (*shape[:infer_idx], st_size // shape_size, *shape[infer_idx + 1 :])
        if self.size() == shape:
            return self

        sharding_dim = self.sharding_spec().dim  # type: ignore[attr-defined]
        world_size = dist.get_world_size(self._process_group)
        if shape[sharding_dim] % world_size:
            raise NotImplementedError(
                f"Case when dim '({shape[sharding_dim]})' is not divisible "
                "by world_size is not supported."
            )
        new_local_tensor_size = (
            *shape[:sharding_dim],
            shape[sharding_dim] // world_size,
            *shape[sharding_dim + 1 :],
        )
        return ShardedTensor._init_from_local_tensor(
            self.local_tensor().view(*new_local_tensor_size).contiguous(),
            self.sharding_spec(),
            shape,
            process_group=self._process_group,
        )
=======
        return handle_torch_function(torch.Tensor.view, (self, *shape), self, *shape)
>>>>>>> 6a550f37

    def transpose(self, dim0, dim1) -> ShardedTensor:
        """
        Returns a new sharded tensor with the given dimensions transposed.
        During the transpose, we keep the original shading dim, e.g., if the
        tensor is sharded by dim 0 and if we call transpose(1, 0). The returned
        tensor will be sharded by dim 1.

        Args:
            dim0 (int): the first dimension to be transposed.
            dim1 (int): the second dimension to be transposed.

        Returns:
            A :class:`ShardedTensor` object whose dims have been transposed
                specified in the input.
        """
<<<<<<< HEAD
        def _swap_meta_data(data, idx0, idx1):
            """
            Swap the item at idx0 and idx1 in the data list.
            """
            data[idx0], data[idx1] = data[idx1], data[idx0]

        if not isinstance(self.sharding_spec(), shard_spec.ChunkShardingSpec):
            raise NotImplementedError(
                "Only ChunkShardingSpec supported for 'transpose'."
            )
        if dim0 == dim1:
            return self
        sharding_spec = copy.deepcopy(self.sharding_spec())
        if sharding_spec.dim == dim0:  # type: ignore[attr-defined]
            sharding_spec.dim = dim1  # type: ignore[attr-defined]
        elif sharding_spec.dim == dim1:  # type: ignore[attr-defined]
            sharding_spec.dim = dim0  # type: ignore[attr-defined]

        st_size = list(self.size())  # type: ignore[arg-type]
        _swap_meta_data(st_size, dim0, dim1)
        return ShardedTensor._init_from_local_tensor(
            self.local_tensor().transpose(dim0, dim1).contiguous(),
            sharding_spec,
            tuple(st_size),
            process_group=self._process_group,
        )
=======
        return handle_torch_function(torch.Tensor.transpose, (self, dim0, dim1), self, dim0, dim1)

    def bmm(self, st2, *, out=None) -> ShardedTensor:
        """
        Performs a batch matrix-matrix product of matrices stored in self and st2.

        Warning: For now we only supports the case when both tensors are sharded
            by dim 0 so that no communication is needed.

        Args:
            st2 (ShardedTensor) – the second batch of sharded matrices to be multiplied.

        Returns:
            A :class:`ShardedTensor` object which is the result of the batch multiplication.
        """
        return handle_torch_function(torch.Tensor.bmm, (self, st2, out), self, st2, out=out)

    def chunk(self, chunks, dim=0) -> List[ShardedTensor]:
        """
        Attempts to split a tensor into the specified number of chunks.
        Each chunk is a view of the input tensor.

        Warnings: Chunk by the sharding dim is not supported.

        Args:
            chunks (int) – number of chunks to return
            dim (int) – dimension along which to split the tensor

        Returns:
            A List of :class:`ShardedTensor` object chunked on dims.
        """
        return handle_torch_function(torch.Tensor.chunk, (self, chunks, dim), self, chunks, dim=dim)
>>>>>>> 6a550f37

    @property
    def shape(self):
        return self._metadata.size

    @property
    def requires_grad(self):
        return self._metadata.tensor_properties.requires_grad

    @property
    def dtype(self):
        return self._metadata.tensor_properties.dtype

    @property
    def layout(self):
        return self._metadata.tensor_properties.layout

    def _register_remote_shards(self, remote_shards: List[rpc.RRef[Shard]], rpc_rank: int):
        self._remote_shards[rpc_rank] = remote_shards

    def remote_shards(self) -> Dict[int, List[rpc.RRef[Shard]]]:
        """
        Returns a Dict[int, RRef] with keys being the RPC rank and values
        being RRefs to shards on that rank. Need to initialize the
        RPC framework for this functionality.

        Raises an exception if ShardedTensor was created with ``init_rrefs=False``
        """
        if not self._init_rrefs:
            raise RuntimeError(
                'ShardedTensor created with init_rrefs=False, no RRefs to remote shards available'
            )
        return self._remote_shards

    def __hash__(self):
        return id(self)

    def __repr__(self):
        return f'ShardedTensor({self._metadata})'

    def __add__(self, other):
        return handle_torch_function(torch.Tensor.__add__, (self, other), self, other)

    def __radd__(self, other):
        return handle_torch_function(torch.Tensor.__radd__, (self, other), self, other)

    def __sub__(self, other):
        return handle_torch_function(torch.Tensor.__sub__, (self, other), self, other)

    def __rsub__(self, other):
        return handle_torch_function(torch.Tensor.__rsub__, (self, other), self, other)

    def __mul__(self, other):
        return handle_torch_function(torch.Tensor.__mul__, (self, other), self, other)

    def __rmul__(self, other):
        return handle_torch_function(torch.Tensor.__rmul__, (self, other), self, other)

    def __truediv__(self, other):
        return handle_torch_function(torch.Tensor.__div__, (self, other), self, other)

    def __rtruediv__(self, other):
        return handle_torch_function(torch.Tensor.__rdiv__, (self, other), self, other)

    def tanh(self):
        return handle_torch_function(torch.Tensor.tanh, (self,), self)

    def __getitem__(self, key):
        return handle_torch_function(torch.Tensor.__getitem__, (self, key), self, key)

    @dataclass
    class ProcessGroupState:
        """
        State for ser-de of process group
        """
        local_rank: int
        global_rank: int
        local_world_size: int
        global_world_size: int

    def __getstate__(self):
        pg_state = ShardedTensor.ProcessGroupState(
            distributed_c10d.get_rank(self._process_group),
            distributed_c10d.get_rank(),
            distributed_c10d.get_world_size(self._process_group),
            distributed_c10d.get_world_size(),
        )

        return self._local_shards, self._metadata, pg_state, self._sharding_spec, self._init_rrefs

    def __setstate__(self, state):
        self._sharded_tensor_id = None
        if not distributed_c10d.is_initialized():
            raise RuntimeError(
                'Need to initialize default process group using '
                '"init_process_group" before loading ShardedTensor')

        self._local_shards, self._metadata, pg_state, self._sharding_spec, self._init_rrefs = state

        # Setup process group
        from torch.distributed._shard.api import _get_current_process_group
        self._process_group = _get_current_process_group()

        # Validate process group.
        local_rank = distributed_c10d.get_rank(self._process_group)
        if pg_state.local_rank != local_rank:
            raise RuntimeError(
                f'Local rank at save time was {pg_state.local_rank}, but at '
                f'load time was {local_rank}')

        global_rank = distributed_c10d.get_rank()
        if pg_state.global_rank != global_rank:
            raise RuntimeError(
                f'Global rank at save time was {pg_state.global_rank}, but at '
                f'load time was {global_rank}')

        local_world_size = distributed_c10d.get_world_size(self._process_group)
        if pg_state.local_world_size != local_world_size:
            raise RuntimeError(
                f'Local world size at save time was {pg_state.local_world_size}, '
                f'but at load time was {local_world_size}')

        global_world_size = distributed_c10d.get_world_size()
        if pg_state.global_world_size != global_world_size:
            raise RuntimeError(
                f'Global world size at save time was {pg_state.global_world_size}, '
                f'but at load time was {global_world_size}')

        self._post_init()


def _create_tensor_from_params(*size, local_device, tensor_properties: TensorProperties):
    """ Helper to construct tensor from size, device and common params. """
    dtype = tensor_properties.dtype
    layout = tensor_properties.layout
    requires_grad = tensor_properties.requires_grad
    memory_format = tensor_properties.memory_format
    pin_memory = tensor_properties.pin_memory

    return torch.empty(
        *size, dtype=dtype, layout=layout,
        device=local_device, requires_grad=requires_grad,
        memory_format=memory_format, pin_memory=pin_memory
    )<|MERGE_RESOLUTION|>--- conflicted
+++ resolved
@@ -9,7 +9,6 @@
     Union
 )
 import copy
-import math
 import weakref
 
 import threading
@@ -838,10 +837,7 @@
         """
         return len(self._metadata.size)
 
-<<<<<<< HEAD
-=======
     # TODO: This op needs further definition of what exactly its behavior will be.
->>>>>>> 6a550f37
     def contiguous(self) -> ShardedTensor:
         """
         Returns a new sharded tensor with the local tensor is made to contiguous.
@@ -873,44 +869,8 @@
         Returns:
             A :class:`ShardedTensor` object whose shards have been applied masked_fill.
         """
-<<<<<<< HEAD
-        if self.dim() < mask.dim():
-            raise ValueError(
-                "mask dim must not greater than the dim of the sharded tensor."
-            )
-        for idx in range(-1, -mask.dim() - 1, -1):
-            if mask.size(idx) != self.size(idx) and mask.size(idx) != 1:
-                raise ValueError(
-                    f"The size of mask {mask.dim() + idx} must match the size of "
-                    f"sharded tensor {self.dim() + idx} at non-singleton dimension {mask.dim() + idx}"
-                )
-        current_rank = dist.get_rank(self._process_group)  # type: ignore[attr-defined]
-        sharding_dim = self.sharding_spec().dim  # type: ignore[attr-defined]
-        narrow_idx = None
-        for idx in range(-1, -mask.dim() - 1, -1):
-            if self.dim() + idx == sharding_dim and mask.size(idx) != 1:
-                narrow_idx = idx
-        if narrow_idx is not None:
-            rank_idx = None
-            for idx, placement in enumerate(self.sharding_spec().placements):  # type: ignore[attr-defined]
-                if placement.rank() == current_rank:  # type: ignore[index]
-                    rank_idx = idx  # type: ignore[attr-defined]
-            shard_metadata = self.metadata().shards_metadata[rank_idx]  # type: ignore[index]
-            mask = mask.narrow(
-                narrow_idx,
-                shard_metadata.shard_offsets[sharding_dim],
-                shard_metadata.shard_sizes[sharding_dim],
-            )
-        local_tensor = self.local_tensor().masked_fill(mask, value)
-        return ShardedTensor._init_from_local_tensor(
-            local_tensor,
-            self.sharding_spec(),
-            self.size(),  # type: ignore[arg-type]
-            process_group=self._process_group,
-=======
         return handle_torch_function(
             torch.Tensor.masked_fill, (self, mask, value), self, mask, value
->>>>>>> 6a550f37
         )
 
     def type_as(self, tensor) -> ShardedTensor:
@@ -924,27 +884,7 @@
         Returns:
             A :class:`ShardedTensor` object whose shards have been applied type_as.
         """
-<<<<<<< HEAD
-        if isinstance(tensor, ShardedTensor):
-            tensor = tensor.local_tensor()
-        if self.dtype == tensor.dtype:
-            return self
-        local_shards = []
-        for shard in self.local_shards():
-            local_shards.append(
-                Shard(shard.tensor.type_as(tensor), shard.metadata)
-            )
-        st_meta = copy.deepcopy(self._metadata)
-        st_meta.tensor_properties.dtype = tensor.dtype
-        return ShardedTensor._init_from_local_shards_and_global_metadata(
-            local_shards,
-            st_meta,
-            process_group=self._process_group,
-            init_rrefs=self._init_rrefs,
-        )
-=======
         return handle_torch_function(torch.Tensor.type_as, (self, tensor), self, tensor)
->>>>>>> 6a550f37
 
     def view(self, *shape) -> ShardedTensor:
         """
@@ -961,57 +901,7 @@
             A :class:`ShardedTensor` object whose shards have been applied
                 with view to its local tensor.
         """
-<<<<<<< HEAD
-        if len(shape) == 0:
-            raise ValueError("Missing *shape for sharded view op.")
-        if len(shape) <= self.sharding_spec().dim:  # type: ignore[attr-defined]
-            raise NotImplementedError(
-                f"Shape having dim {len(shape)} is not supported "  # type: ignore[attr-defined]
-                f"for sharded tensor sharded on dim {self.sharding_spec().dim}."
-            )
-        st_size = math.prod(self.size())  # type: ignore[attr-defined]
-        shape_size = math.prod(shape)  # type: ignore[attr-defined]
-        neg_sum = sum(i for i in shape if i < 0)
-        if shape_size > st_size or st_size % shape_size:
-            raise ValueError(
-                f"Shape '{list(shape)}' is invalid for sharded tensor size {st_size}."
-            )
-        if neg_sum < -1:
-            raise ValueError("Only one dimension can be inferred for sharded view op.")
-        try:
-            infer_idx = shape.index(-1)
-        except ValueError:
-            infer_idx = None  # type: ignore[assignment]
-
-        # Infer the dim which is specified with -1.
-        if infer_idx is not None:
-            st_size = math.prod(self.size())  # type: ignore[attr-defined]
-            shape_size = -1 * math.prod(shape)  # type: ignore[attr-defined]
-            shape = (*shape[:infer_idx], st_size // shape_size, *shape[infer_idx + 1 :])
-        if self.size() == shape:
-            return self
-
-        sharding_dim = self.sharding_spec().dim  # type: ignore[attr-defined]
-        world_size = dist.get_world_size(self._process_group)
-        if shape[sharding_dim] % world_size:
-            raise NotImplementedError(
-                f"Case when dim '({shape[sharding_dim]})' is not divisible "
-                "by world_size is not supported."
-            )
-        new_local_tensor_size = (
-            *shape[:sharding_dim],
-            shape[sharding_dim] // world_size,
-            *shape[sharding_dim + 1 :],
-        )
-        return ShardedTensor._init_from_local_tensor(
-            self.local_tensor().view(*new_local_tensor_size).contiguous(),
-            self.sharding_spec(),
-            shape,
-            process_group=self._process_group,
-        )
-=======
         return handle_torch_function(torch.Tensor.view, (self, *shape), self, *shape)
->>>>>>> 6a550f37
 
     def transpose(self, dim0, dim1) -> ShardedTensor:
         """
@@ -1028,34 +918,6 @@
             A :class:`ShardedTensor` object whose dims have been transposed
                 specified in the input.
         """
-<<<<<<< HEAD
-        def _swap_meta_data(data, idx0, idx1):
-            """
-            Swap the item at idx0 and idx1 in the data list.
-            """
-            data[idx0], data[idx1] = data[idx1], data[idx0]
-
-        if not isinstance(self.sharding_spec(), shard_spec.ChunkShardingSpec):
-            raise NotImplementedError(
-                "Only ChunkShardingSpec supported for 'transpose'."
-            )
-        if dim0 == dim1:
-            return self
-        sharding_spec = copy.deepcopy(self.sharding_spec())
-        if sharding_spec.dim == dim0:  # type: ignore[attr-defined]
-            sharding_spec.dim = dim1  # type: ignore[attr-defined]
-        elif sharding_spec.dim == dim1:  # type: ignore[attr-defined]
-            sharding_spec.dim = dim0  # type: ignore[attr-defined]
-
-        st_size = list(self.size())  # type: ignore[arg-type]
-        _swap_meta_data(st_size, dim0, dim1)
-        return ShardedTensor._init_from_local_tensor(
-            self.local_tensor().transpose(dim0, dim1).contiguous(),
-            sharding_spec,
-            tuple(st_size),
-            process_group=self._process_group,
-        )
-=======
         return handle_torch_function(torch.Tensor.transpose, (self, dim0, dim1), self, dim0, dim1)
 
     def bmm(self, st2, *, out=None) -> ShardedTensor:
@@ -1088,7 +950,6 @@
             A List of :class:`ShardedTensor` object chunked on dims.
         """
         return handle_torch_function(torch.Tensor.chunk, (self, chunks, dim), self, chunks, dim=dim)
->>>>>>> 6a550f37
 
     @property
     def shape(self):
