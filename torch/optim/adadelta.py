import torch
from torch import Tensor

<<<<<<< HEAD
from .optimizer import Optimizer, _use_grad_for_differentiable
=======
from .optimizer import Optimizer, _use_grad_for_differentiable, _default_to_foreach
from torch.utils._foreach_utils import _group_tensors_by_device_and_dtype
>>>>>>> 388b245d
from typing import List, Optional

__all__ = ["Adadelta", "adadelta"]


class Adadelta(Optimizer):
    r"""Implements Adadelta algorithm.

    .. math::
       \begin{aligned}
            &\rule{110mm}{0.4pt}                                                                 \\
            &\textbf{input}      : \gamma \text{ (lr)}, \: \theta_0 \text{ (params)},
                \: f(\theta) \text{ (objective)}, \: \rho \text{ (decay)},
                \: \lambda \text{ (weight decay)}                                                \\
            &\textbf{initialize} :  v_0  \leftarrow 0 \: \text{ (square avg)},
                \: u_0 \leftarrow 0 \: \text{ (accumulate variables)}                     \\[-1.ex]
            &\rule{110mm}{0.4pt}                                                                 \\
            &\textbf{for} \: t=1 \: \textbf{to} \: \ldots \: \textbf{do}                         \\
            &\hspace{5mm}g_t           \leftarrow   \nabla_{\theta} f_t (\theta_{t-1})           \\
            &\hspace{5mm}if \: \lambda \neq 0                                                    \\
            &\hspace{10mm} g_t \leftarrow g_t + \lambda  \theta_{t-1}                            \\
            &\hspace{5mm} v_t      \leftarrow v_{t-1} \rho + g^2_t (1 - \rho)                    \\
            &\hspace{5mm}\Delta x_t    \leftarrow   \frac{\sqrt{u_{t-1} +
                \epsilon }}{ \sqrt{v_t + \epsilon}  }g_t \hspace{21mm}                           \\
            &\hspace{5mm} u_t  \leftarrow   u_{t-1}  \rho +
                 \Delta x^2_t  (1 - \rho)                                                        \\
            &\hspace{5mm}\theta_t      \leftarrow   \theta_{t-1} - \gamma  \Delta x_t            \\
            &\rule{110mm}{0.4pt}                                                          \\[-1.ex]
            &\bf{return} \:  \theta_t                                                     \\[-1.ex]
            &\rule{110mm}{0.4pt}                                                          \\[-1.ex]
       \end{aligned}

    For further details regarding the algorithm we refer to `ADADELTA: An Adaptive Learning Rate Method`_.

    Args:
        params (iterable): iterable of parameters to optimize or dicts defining
            parameter groups
        rho (float, optional): coefficient used for computing a running average
            of squared gradients (default: 0.9)
        eps (float, optional): term added to the denominator to improve
            numerical stability (default: 1e-6)
        lr (float, optional): coefficient that scale delta before it is applied
            to the parameters (default: 1.0)
        weight_decay (float, optional): weight decay (L2 penalty) (default: 0)
        foreach (bool, optional): whether foreach implementation of optimizer is used (default: None)
        maximize (bool, optional): maximize the params based on the objective, instead of
            minimizing (default: False)

    .. _ADADELTA\: An Adaptive Learning Rate Method:
        https://arxiv.org/abs/1212.5701
    """

    def __init__(
        self,
        params,
        lr=1.0,
        rho=0.9,
        eps=1e-6,
        weight_decay=0,
        foreach: Optional[bool] = None,
        *,
        maximize: bool = False,
        differentiable: bool = False,
    ):
        if not 0.0 <= lr:
            raise ValueError("Invalid learning rate: {}".format(lr))
        if not 0.0 <= rho <= 1.0:
            raise ValueError("Invalid rho value: {}".format(rho))
        if not 0.0 <= eps:
            raise ValueError("Invalid epsilon value: {}".format(eps))
        if not 0.0 <= weight_decay:
            raise ValueError("Invalid weight_decay value: {}".format(weight_decay))

        defaults = dict(
            lr=lr,
            rho=rho,
            eps=eps,
            weight_decay=weight_decay,
            maximize=maximize,
            foreach=foreach,
            differentiable=differentiable,
        )
        super(Adadelta, self).__init__(params, defaults)

    def __setstate__(self, state):
        super().__setstate__(state)
        for group in self.param_groups:
            group.setdefault("foreach", None)
            group.setdefault("maximize", False)
            group.setdefault("differentiable", False)

    def _init_group(self, group, params_with_grad, grads, square_avgs, acc_deltas):
        for p in group["params"]:
            if p.grad is None:
                continue
            params_with_grad.append(p)
            if p.grad.is_sparse:
                raise RuntimeError("Adadelta does not support sparse gradients")
            grads.append(p.grad)

            state = self.state[p]

            # Lazy state initialization
            if len(state) == 0:
                state["step"] = 0
                state["square_avg"] = torch.zeros_like(
                    p, memory_format=torch.preserve_format
                )
                state["acc_delta"] = torch.zeros_like(
                    p, memory_format=torch.preserve_format
                )

            square_avgs.append(state["square_avg"])
            acc_deltas.append(state["acc_delta"])

            state["step"] += 1

    @_use_grad_for_differentiable
    def step(self, closure=None):
        """Performs a single optimization step.

        Args:
            closure (Callable, optional): A closure that reevaluates the model
                and returns the loss.
        """
        loss = None
        if closure is not None:
            with torch.enable_grad():
                loss = closure()

        for group in self.param_groups:
            params_with_grad = []
            grads = []
            square_avgs = []
            acc_deltas = []
            lr, rho, eps, weight_decay, foreach, maximize, differentiable = (
                group["lr"],
                group["rho"],
                group["eps"],
                group["weight_decay"],
                group["foreach"],
                group["maximize"],
                group["differentiable"],
            )

            self._init_group(group, params_with_grad, grads, square_avgs, acc_deltas)

            adadelta(
                params_with_grad,
                grads,
                square_avgs,
                acc_deltas,
                lr=lr,
                rho=rho,
                eps=eps,
                weight_decay=weight_decay,
                foreach=foreach,
                maximize=maximize,
                differentiable=differentiable,
            )

        return loss


def adadelta(
    params: List[Tensor],
    grads: List[Tensor],
    square_avgs: List[Tensor],
    acc_deltas: List[Tensor],
    # kwonly args with defaults are not supported by functions compiled with torchscript issue #70627
    # setting this as kwarg for now as functional API is compiled by torch/distributed/optim
    foreach: bool = None,
    differentiable: bool = False,
    *,
    lr: float,
    rho: float,
    eps: float,
    weight_decay: float,
    maximize: bool,
):
    r"""Functional API that performs Adadelta algorithm computation.

    See :class:`~torch.optim.Adadelta` for details.
    """

<<<<<<< HEAD
    if foreach is None:
        # Placeholder for more complex foreach logic to be added when value is not set
        foreach = False
=======
    # We still respect when the user inputs False for foreach.
    if foreach is None:
        foreach = _default_to_foreach([params, grads, square_avgs, acc_deltas], differentiable=differentiable)
>>>>>>> 388b245d

    if foreach and torch.jit.is_scripting():
        raise RuntimeError("torch.jit.script not supported with foreach optimizers")

    if foreach and not torch.jit.is_scripting():
        func = _multi_tensor_adadelta
    else:
        func = _single_tensor_adadelta

    func(
        params,
        grads,
        square_avgs,
        acc_deltas,
        lr=lr,
        rho=rho,
        eps=eps,
        weight_decay=weight_decay,
        maximize=maximize,
        differentiable=differentiable,
    )


def _single_tensor_adadelta(
    params: List[Tensor],
    grads: List[Tensor],
    square_avgs: List[Tensor],
    acc_deltas: List[Tensor],
    *,
    lr: float,
    rho: float,
    eps: float,
    weight_decay: float,
    maximize: bool,
    differentiable: bool,
):

    for (param, grad, square_avg, acc_delta) in zip(
        params, grads, square_avgs, acc_deltas
    ):
        grad = grad if not maximize else -grad

        if weight_decay != 0:
            grad = grad.add(param, alpha=weight_decay)

        if torch.is_complex(param):
            square_avg = torch.view_as_real(square_avg)
            acc_delta = torch.view_as_real(acc_delta)
            grad = torch.view_as_real(grad)

        square_avg.mul_(rho).addcmul_(grad, grad, value=1 - rho)
        std = square_avg.add(eps).sqrt_()
        delta = acc_delta.add(eps).sqrt_()
        if differentiable:
            delta = delta.clone()
        delta.div_(std).mul_(grad)
        acc_delta.mul_(rho).addcmul_(delta, delta, value=1 - rho)

        if torch.is_complex(param):
            delta = torch.view_as_complex(delta)
        param.add_(delta, alpha=-lr)


def _multi_tensor_adadelta(
    params: List[Tensor],
    grads: List[Tensor],
    square_avgs: List[Tensor],
    acc_deltas: List[Tensor],
    *,
    lr: float,
    weight_decay: float,
    rho: float,
    eps: float,
    maximize: bool,
    differentiable: bool,
):

    assert not differentiable, "_foreach ops don't support autograd"

    if len(params) == 0:
        return

    if maximize:
        grads = torch._foreach_neg(grads)

    if weight_decay != 0:
        torch._foreach_add_(grads, params, alpha=weight_decay)

    torch._foreach_mul_(square_avgs, rho)
    torch._foreach_addcmul_(square_avgs, grads, grads, value=1 - rho)

    std = torch._foreach_add(square_avgs, eps)
    torch._foreach_sqrt_(std)

    deltas = torch._foreach_add(acc_deltas, eps)
    torch._foreach_sqrt_(deltas)
    torch._foreach_div_(deltas, std)
    torch._foreach_mul_(deltas, grads)

    torch._foreach_add_(params, deltas, alpha=-lr)

    torch._foreach_mul_(acc_deltas, rho)
    torch._foreach_addcmul_(acc_deltas, deltas, deltas, value=1 - rho)<|MERGE_RESOLUTION|>--- conflicted
+++ resolved
@@ -1,12 +1,8 @@
 import torch
 from torch import Tensor
 
-<<<<<<< HEAD
-from .optimizer import Optimizer, _use_grad_for_differentiable
-=======
 from .optimizer import Optimizer, _use_grad_for_differentiable, _default_to_foreach
 from torch.utils._foreach_utils import _group_tensors_by_device_and_dtype
->>>>>>> 388b245d
 from typing import List, Optional
 
 __all__ = ["Adadelta", "adadelta"]
@@ -51,7 +47,11 @@
         lr (float, optional): coefficient that scale delta before it is applied
             to the parameters (default: 1.0)
         weight_decay (float, optional): weight decay (L2 penalty) (default: 0)
-        foreach (bool, optional): whether foreach implementation of optimizer is used (default: None)
+        foreach (bool, optional): whether foreach implementation of optimizer is used.
+            Since the foreach implementation is usually significantly faster than
+            the for-loop implementation on CUDA, we try to use it whenever possible
+            (all parameters are on CUDA). Else, we continue with the for-loop
+            implementation. (default: None)
         maximize (bool, optional): maximize the params based on the objective, instead of
             minimizing (default: False)
 
@@ -178,7 +178,7 @@
     acc_deltas: List[Tensor],
     # kwonly args with defaults are not supported by functions compiled with torchscript issue #70627
     # setting this as kwarg for now as functional API is compiled by torch/distributed/optim
-    foreach: bool = None,
+    foreach: Optional[bool] = None,
     differentiable: bool = False,
     *,
     lr: float,
@@ -192,15 +192,9 @@
     See :class:`~torch.optim.Adadelta` for details.
     """
 
-<<<<<<< HEAD
-    if foreach is None:
-        # Placeholder for more complex foreach logic to be added when value is not set
-        foreach = False
-=======
     # We still respect when the user inputs False for foreach.
     if foreach is None:
         foreach = _default_to_foreach([params, grads, square_avgs, acc_deltas], differentiable=differentiable)
->>>>>>> 388b245d
 
     if foreach and torch.jit.is_scripting():
         raise RuntimeError("torch.jit.script not supported with foreach optimizers")
@@ -283,24 +277,26 @@
     if len(params) == 0:
         return
 
-    if maximize:
-        grads = torch._foreach_neg(grads)
-
-    if weight_decay != 0:
-        torch._foreach_add_(grads, params, alpha=weight_decay)
-
-    torch._foreach_mul_(square_avgs, rho)
-    torch._foreach_addcmul_(square_avgs, grads, grads, value=1 - rho)
-
-    std = torch._foreach_add(square_avgs, eps)
-    torch._foreach_sqrt_(std)
-
-    deltas = torch._foreach_add(acc_deltas, eps)
-    torch._foreach_sqrt_(deltas)
-    torch._foreach_div_(deltas, std)
-    torch._foreach_mul_(deltas, grads)
-
-    torch._foreach_add_(params, deltas, alpha=-lr)
-
-    torch._foreach_mul_(acc_deltas, rho)
-    torch._foreach_addcmul_(acc_deltas, deltas, deltas, value=1 - rho)+    grouped_tensors = _group_tensors_by_device_and_dtype([params, grads, square_avgs, acc_deltas])
+    for device_params, device_grads, device_square_avgs, device_acc_deltas in grouped_tensors.values():
+        if maximize:
+            device_grads = torch._foreach_neg(device_grads)
+
+        if weight_decay != 0:
+            torch._foreach_add_(device_grads, device_params, alpha=weight_decay)
+
+        torch._foreach_mul_(device_square_avgs, rho)
+        torch._foreach_addcmul_(device_square_avgs, device_grads, device_grads, value=1 - rho)
+
+        std = torch._foreach_add(device_square_avgs, eps)
+        torch._foreach_sqrt_(std)
+
+        deltas = torch._foreach_add(device_acc_deltas, eps)
+        torch._foreach_sqrt_(deltas)
+        torch._foreach_div_(deltas, std)
+        torch._foreach_mul_(deltas, device_grads)
+
+        torch._foreach_add_(device_params, deltas, alpha=-lr)
+
+        torch._foreach_mul_(device_acc_deltas, rho)
+        torch._foreach_addcmul_(device_acc_deltas, deltas, deltas, value=1 - rho)