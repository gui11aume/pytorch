--- conflicted
+++ resolved
@@ -2871,11 +2871,8 @@
             frozenset({torch.sparse_csr}),
             frozenset({torch.sparse_csc, torch.sparse_csr}),
             frozenset({torch.sparse_csc, torch.sparse_bsc}),
-<<<<<<< HEAD
             frozenset({torch.sparse_csc, torch.sparse_bsr}),
             frozenset({torch.sparse_csr, torch.sparse_bsc}),
-=======
->>>>>>> bdca5fcd
             frozenset({torch.sparse_csr, torch.sparse_bsr}),
             frozenset({torch.sparse_bsc}),
             frozenset({torch.sparse_bsr}),
@@ -2891,15 +2888,12 @@
             # BSR -> CSR is not yet supported
             if (layout_a, layout_b) == (torch.sparse_bsr, torch.sparse_csr):
                 expect_error = True
-<<<<<<< HEAD
             # BSR -> CSC is not yet supported
             if (layout_a, layout_b) == (torch.sparse_bsr, torch.sparse_csc):
                 expect_error = True
             # BSC -> CSR is not yet supported
             if (layout_a, layout_b) == (torch.sparse_bsc, torch.sparse_csr):
                 expect_error = True
-=======
->>>>>>> bdca5fcd
             # BSC -> CSC is not yet supported
             if (layout_a, layout_b) == (torch.sparse_bsc, torch.sparse_csc):
                 expect_error = True
@@ -2907,7 +2901,6 @@
             if (layout_a, layout_b) == (torch.sparse_csr, torch.sparse_bsr):
                 if a.dim() > 2:
                     expect_error = True
-<<<<<<< HEAD
             # CSR -> BSC only works for non-batched inputs
             if (layout_a, layout_b) == (torch.sparse_csr, torch.sparse_bsc):
                 if a.dim() > 2:
@@ -2916,8 +2909,6 @@
             if (layout_a, layout_b) == (torch.sparse_csc, torch.sparse_bsr):
                 if a.dim() > 2:
                     expect_error = True
-=======
->>>>>>> bdca5fcd
             # CSC -> BSC only works for non-batched inputs
             if (layout_a, layout_b) == (torch.sparse_csc, torch.sparse_bsc):
                 if a.dim() > 2:
