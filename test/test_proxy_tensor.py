--- conflicted
+++ resolved
@@ -1016,10 +1016,6 @@
     xfail('_masked.var', ''),  # ones() received an invalid combination of arguments - got (torch.Size, device=torch.device, d...
     xfail('addmv', ''),  # aten.addmv.default - couldn't find symbolic meta function/decomposition
     xfail('addr', ''),  # aten.size.default - couldn't find symbolic meta function/decomposition
-<<<<<<< HEAD
-=======
-    xfail('all', ''),  # aten.size.default - couldn't find symbolic meta function/decomposition
->>>>>>> 4bdc0af5
     xfail('aminmax', ''),  # aten.aminmax.default - couldn't find symbolic meta function/decomposition
     xfail('argmax', ''),  # aten.argmax.default - couldn't find symbolic meta function/decomposition
     xfail('argmin', ''),  # aten.argmin.default - couldn't find symbolic meta function/decomposition
@@ -1028,10 +1024,6 @@
     xfail('as_strided_scatter', ''),  # aten.as_strided_scatter.default - couldn't find symbolic meta function/decomposition
     xfail('baddbmm', ''),  # aten.baddbmm.default - couldn't find symbolic meta function/decomposition
     xfail('bernoulli', ''),  # aten.bernoulli.default - couldn't find symbolic meta function/decomposition
-<<<<<<< HEAD
-=======
-    xfail('bmm', ''),  # aten.bmm.default - couldn't find symbolic meta function/decomposition
->>>>>>> 4bdc0af5
     xfail('bucketize', ''),  # aten.bucketize.Tensor - couldn't find symbolic meta function/decomposition
     xfail('cartesian_prod', ''),  # Tensors of type TensorImpl do not have numel
     xfail('cdist', ''),  # aten.size.default - couldn't find symbolic meta function/decomposition
