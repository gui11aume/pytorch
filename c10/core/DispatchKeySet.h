#pragma once

#include <c10/core/DispatchKey.h>
#include <c10/util/llvmMathExtras.h>
#include <c10/util/Exception.h>
#include <ostream>

namespace c10 {

// A representation of a set of DispatchKeys.  A tensor may have multiple
// tensor type ids, e.g., a Variable tensor can also be a CPU tensor; the
// DispatchKeySet specifies what type ids apply.  The internal representation is
// as a 64-bit bit set (this means only 64 tensor type ids are supported).
//
// Note that DispatchKeys are ordered; thus, we can ask questions like "what is
// the highest priority DispatchKey in the set"?  (The set itself is not
// ordered; two sets with the same ids will always have the ids ordered in the
// same way.)
//
// At the moment, there are no nontrivial uses of this set; tensors are always
// singletons.  In the near future, this set will represent variable? + tensor
// type id.  In the far future, it will be requires grad? + profiling? +
// tracing? + lazy? + tensor type id.
//
// (The difference between variable and requires grad, is that
// there are currently three states a tensor can be:
//  1. Not a variable
//  2. Variable with requires_grad=False
//  3. Variable with requires_grad=True
// Eventually, we want to kill state (1), and only dispatch to autograd
// handling code if one of the inputs requires grad.)
//
// An undefined tensor is one with an empty tensor type set.
class DispatchKeySet final {
public:
  enum Full { FULL };
  enum Raw { RAW };

  // NB: default constructor representation as zero is MANDATORY as
  // use of DispatchKeySet in TLS requires this.
  DispatchKeySet()
    : repr_(0) {}
  DispatchKeySet(Full)
    : repr_(std::numeric_limits<decltype(repr_)>::max()) {}
  // Public version of DispatchKeySet(uint64_t) API; external users
  // must be explicit when they do this!
  DispatchKeySet(Raw, uint64_t x)
    : repr_(x) {}
  explicit DispatchKeySet(DispatchKey t)
    : repr_(t == DispatchKey::Undefined
              ? 0
              : 1ULL << (static_cast<uint8_t>(t) - 1)) {}
  explicit DispatchKeySet(std::initializer_list<DispatchKey> ks)
    : DispatchKeySet() {
    for (auto k : ks) {
      repr_ |= DispatchKeySet(k).repr_;
    }
  }
  // Test if a DispatchKey is in the set
  bool has(DispatchKey t) const {
    TORCH_INTERNAL_ASSERT(t != DispatchKey::Undefined);
    return static_cast<bool>(repr_ & DispatchKeySet(t).repr_);
  }
  // Perform set union
  DispatchKeySet operator|(DispatchKeySet other) const {
    return DispatchKeySet(repr_ | other.repr_);
  }
  // Perform set intersection
  DispatchKeySet operator&(DispatchKeySet other) const {
    return DispatchKeySet(repr_ & other.repr_);
  }
  // Compute the set difference self - other
  DispatchKeySet operator-(DispatchKeySet other) const {
    return DispatchKeySet(repr_ & ~other.repr_);
  }
  // Perform set equality
  bool operator==(DispatchKeySet other) const {
    return repr_ == other.repr_;
  }
  // Add a DispatchKey to the DispatchKey set.  Does NOT mutate,
  // returns the extended DispatchKeySet!
  C10_NODISCARD DispatchKeySet add(DispatchKey t) const {
    return *this | DispatchKeySet(t);
  }
  // Remove a DispatchKey from the DispatchKey set.  This is
  // generally not an operation you should be doing (it's
  // used to implement operator<<)
  C10_NODISCARD DispatchKeySet remove(DispatchKey t) const {
    return DispatchKeySet(repr_ & ~DispatchKeySet(t).repr_);
  }
  // Is the set empty?  (AKA undefined tensor)
  bool empty() const {
    return repr_ == 0;
  }
  uint64_t raw_repr() { return repr_; }
  // Return the type id in this set with the highest priority (i.e.,
  // is the largest in the DispatchKey enum).  Intuitively, this
  // type id is the one that should handle dispatch (assuming there
  // aren't any further exclusions or inclusions).
  DispatchKey highestPriorityTypeId() const {
    // TODO: If I put Undefined as entry 64 and then adjust the
    // singleton constructor to shift from the right, we can get rid of the
    // subtraction here.  It's modestly more complicated to get right so I
    // didn't do it for now.
    return static_cast<DispatchKey>(64 - llvm::countLeadingZeros(repr_));
  }
private:
  DispatchKeySet(uint64_t repr) : repr_(repr) {}
  uint64_t repr_ = 0;
};

C10_API std::string toString(DispatchKeySet);
C10_API std::ostream& operator<<(std::ostream&, DispatchKeySet);

// Historically, every tensor only had a single DispatchKey, and it was always
// something like CPUTensorId, and there wasn't any of this business where TLS
// could cause the DispatchKey of a tensor to change.  But we still have some
// legacy code that is still using DispatchKey for things like instanceof
// checks; if at all possible, refactor the code to stop using DispatchKey in
// those cases.
static inline DispatchKey legacyExtractDispatchKey(DispatchKeySet s) {
<<<<<<< HEAD
  return s.remove(DispatchKey::VariableTensorId).remove(DispatchKey::BackendSelect).highestPriorityTypeId();
=======
  // NB: If you add any extra keys that can be stored in TensorImpl on
  // top of existing "normal" keys like CPU/CUDA, you need to add it
  // here.  At the moment, RequiresGrad (replacement for Variable)
  // is the most likely key that will need this treatment.
  return s.highestPriorityTypeId();
>>>>>>> f8c321da
}

}<|MERGE_RESOLUTION|>--- conflicted
+++ resolved
@@ -119,15 +119,11 @@
 // checks; if at all possible, refactor the code to stop using DispatchKey in
 // those cases.
 static inline DispatchKey legacyExtractDispatchKey(DispatchKeySet s) {
-<<<<<<< HEAD
-  return s.remove(DispatchKey::VariableTensorId).remove(DispatchKey::BackendSelect).highestPriorityTypeId();
-=======
   // NB: If you add any extra keys that can be stored in TensorImpl on
   // top of existing "normal" keys like CPU/CUDA, you need to add it
   // here.  At the moment, RequiresGrad (replacement for Variable)
   // is the most likely key that will need this treatment.
-  return s.highestPriorityTypeId();
->>>>>>> f8c321da
+  return s.remove(DispatchKey::BackendSelect).highestPriorityTypeId();
 }
 
 }